--- conflicted
+++ resolved
@@ -3,7 +3,11 @@
 language: python
 
 python:
+  - '2.7'
   - '3.5'
+  - '3.6'
+  - '3.7'
+  - '3.8'
 
 # OSX builds do not yet support Python
 os: linux
@@ -133,15 +137,6 @@
 
 matrix:
   include:
-<<<<<<< HEAD
-    - python: '3.8'
-      env: LANGUAGE=ar FAMILY=wiktionary PYWIKIBOT_TEST_NO_RC=1
-    - python: '3.9-dev'
-      env: LANGUAGE=de FAMILY=wikipedia
-  allow_failures:
-    - python: '3.9-dev'
-      env: LANGUAGE=de FAMILY=wikipedia
-=======
     - python: '3.5_with_system_site_packages'
       env: LANGUAGE=nb FAMILY=wikipedia PYSETUP_TEST_EXTRAS=1 PYWIKIBOT_TEST_NO_RC=1
       addons:
@@ -179,7 +174,6 @@
       env: LANGUAGE=en FAMILY=btrfswiki
     - python: '3.9-dev'
       env: LANGUAGE=test FAMILY=wikipedia PYWIKIBOT_SITE_ONLY=1
->>>>>>> 5974e052
 
 notifications:
   email:
