--- conflicted
+++ resolved
@@ -3,16 +3,9 @@
 
    <br />
 
-<<<<<<< HEAD
-MediaWiki API cross reference
-=============================
-=======
 *****************************
 MediaWiki API cross reference
 *****************************
-
-See the table below for a cross reference between MediaWiki's API and Pywikibot's API.
->>>>>>> 77cbd349
 
 See the table below for a cross reference between MediaWiki's API and Pywikibot's API.
 
