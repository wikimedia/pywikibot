<<<<<<< HEAD
Frequent asked questions
========================
=======
**************************
Frequently asked questions
**************************
>>>>>>> 77cbd349

**How to speed up Pywikibot?**
  1. The first time you are using Pywikibot for multiple Wikimedia sites you
     can run :py:mod:`preload_sites <pywikibot.scripts.preload_sites>` script
     to preload site info quickly.
  2. If you need the content, use :py:mod:`PreloadingGenerator
     <pagegenerators.PreloadingGenerator>` with page generators,
     :py:mod:`EntityGenerator <pagegenerators.EntityGenerator>`
     for wikibase entities and :py:mod:`DequePreloadingGenerator
     <pagegenerators.DequePreloadingGenerator>` for a
     :py:mod:`DequeGenerator <tools.collections.DequeGenerator>`.
  3. If you use :py:mod:`GeneratorFactory
     <pagegenerators.GeneratorFactory>` with your bot and use its
     :py:mod:`getCombinedGenerator
     <pagegenerators.GeneratorFactory.getCombinedGenerator>` method
     you can set ``preload=True`` to preload page content. This is an alternate
     to the ``PreloadingGenerator`` function mentioned above.
  4. Use :py:mod:`MySQLPageGenerator
     <pagegenerators.MySQLPageGenerator >` if direct DB access is
     available and appropriate. See also: :manpage:`MySQL`

**The bot cannot delete pages**
  Your account needs delete rights on your wiki. If you have setup another
  account in your user_config use ``-user``
  :ref:`global options` to change it.
  Maybe you have to login first.

**ERROR: Unable to execute script because no *generator* was defined.**
  Using ``-help`` option is a good way to find all generators which can be
  used  with that script. You can also find all generator options and filter
  options at :py:mod:`pywikibot.pagegenerators` module.
  See also :manpage:`Page Generators` for additional information.

**pywikibot.i18n.TranslationError: No English translation has been defined**
  It can happen due to lack of i18n submodule or files. Update i18n submodule
  or download these files first. See also: :manpage:`i18n` manual.<|MERGE_RESOLUTION|>--- conflicted
+++ resolved
@@ -1,11 +1,7 @@
-<<<<<<< HEAD
-Frequent asked questions
-========================
-=======
 **************************
 Frequently asked questions
 **************************
->>>>>>> 77cbd349
+
 
 **How to speed up Pywikibot?**
   1. The first time you are using Pywikibot for multiple Wikimedia sites you
