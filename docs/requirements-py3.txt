# This is a PIP requirements file for building Sphinx documentation of pywikibot
# requirements.txt is also needed

<<<<<<< HEAD
sphinx == 4.5.0
=======
sphinx >= 5.1.1
>>>>>>> 9c59c669
<|MERGE_RESOLUTION|>--- conflicted
+++ resolved
@@ -1,8 +1,4 @@
 # This is a PIP requirements file for building Sphinx documentation of pywikibot
 # requirements.txt is also needed
 
-<<<<<<< HEAD
-sphinx == 4.5.0
-=======
-sphinx >= 5.1.1
->>>>>>> 9c59c669
+sphinx >= 5.1.1