"""Family module for Wiktionary."""
#
# (C) Pywikibot team, 2005-2025
#
# Distributed under the terms of the MIT license.
#
from __future__ import annotations

from pywikibot import family


# The Wikimedia family that is known as Wiktionary
class Family(family.SubdomainFamily, family.WikimediaFamily):

    """Family class for Wiktionary.

    .. versionchanged:: 8.0
       ``alphabetic_sv`` attribute was removed; ``interwiki_putfirst``
       attribute was removed and default setting from parent class is
       used.
    """

    name = 'wiktionary'

    closed_wikis = [
        # https://noc.wikimedia.org/conf/highlight.php?file=dblists/closed.dblist
        'aa', 'ab', 'ak', 'as', 'av', 'bh', 'bi', 'bm', 'bo', 'ch', 'cr', 'dz',
        'ik', 'mh', 'pi', 'rm', 'rn', 'sc', 'sn', 'to', 'tw', 'xh', 'yo', 'za',
    ]

    removed_wikis = [
        # https://noc.wikimedia.org/conf/highlight.php?file=dblists/deleted.dblist
        'als', 'ba', 'dk', 'mo', 'tlh', 'tokipona',
    ]

    codes = {
<<<<<<< HEAD
        'af', 'am', 'an', 'ang', 'ar', 'ast', 'ay', 'az', 'bcl', 'be', 'bg',
        'bjn', 'blk', 'bn', 'br', 'bs', 'btm', 'ca', 'chr', 'ckb', 'co', 'cs',
        'csb', 'cy', 'da', 'de', 'diq', 'dv', 'el', 'en', 'eo', 'es', 'et',
        'eu', 'fa', 'fi', 'fj', 'fo', 'fr', 'fy', 'ga', 'gd', 'gl', 'gn',
        'gom', 'gor', 'gu', 'guw', 'gv', 'ha', 'he', 'hi', 'hif', 'hr', 'hsb',
        'hu', 'hy', 'ia', 'id', 'ie', 'ig', 'io', 'is', 'it', 'iu', 'ja',
        'jbo', 'jv', 'ka', 'kaa', 'kbd', 'kcg', 'kk', 'kl', 'km', 'kn', 'ko',
        'ks', 'ku', 'kw', 'ky', 'la', 'lb', 'li', 'lmo', 'ln', 'lo', 'lt',
        'lv', 'mad', 'mg', 'mi', 'min', 'mk', 'ml', 'mn', 'mni', 'mnw', 'mr',
        'ms', 'mt', 'my', 'na', 'nah', 'nds', 'ne', 'nia', 'nl', 'nn', 'no',
        'oc', 'om', 'or', 'pa', 'pl', 'pnb', 'ps', 'pt', 'qu', 'ro', 'roa-rup',
        'ru', 'rw', 'sa', 'sat', 'scn', 'sd', 'sg', 'sh', 'shn', 'shy', 'si',
        'simple', 'sk', 'skr', 'sl', 'sm', 'so', 'sq', 'sr', 'ss', 'st', 'su',
        'sv', 'sw', 'ta', 'tcy', 'te', 'tg', 'th', 'ti', 'tk', 'tl', 'tn',
        'tpi', 'tr', 'ts', 'tt', 'ug', 'uk', 'ur', 'uz', 'vec', 'vi', 'vo',
        'wa', 'wo', 'yi', 'yue', 'zgh', 'zh', 'zh-min-nan', 'zu',
=======
        'af', 'am', 'an', 'ang', 'ar', 'ast', 'ay', 'az', 'bcl', 'be', 'bew',
        'bg', 'bjn', 'blk', 'bn', 'br', 'bs', 'btm', 'ca', 'chr', 'ckb', 'co',
        'cs', 'csb', 'cy', 'da', 'de', 'diq', 'dv', 'el', 'en', 'eo', 'es',
        'et', 'eu', 'fa', 'fi', 'fj', 'fo', 'fr', 'fy', 'ga', 'gd', 'gl',
        'gn', 'gom', 'gor', 'gu', 'guw', 'gv', 'ha', 'he', 'hi', 'hif', 'hr',
        'hsb', 'hu', 'hy', 'ia', 'id', 'ie', 'ig', 'io', 'is', 'it', 'iu',
        'ja', 'jbo', 'jv', 'ka', 'kaa', 'kbd', 'kcg', 'kk', 'kl', 'km', 'kn',
        'ko', 'ks', 'ku', 'kw', 'ky', 'la', 'lb', 'li', 'lmo', 'ln', 'lo',
        'lt', 'lv', 'mad', 'mg', 'mi', 'min', 'mk', 'ml', 'mn', 'mni', 'mnw',
        'mr', 'ms', 'mt', 'my', 'na', 'nah', 'nds', 'ne', 'nia', 'nl', 'nn',
        'no', 'oc', 'om', 'or', 'pa', 'pl', 'pnb', 'ps', 'pt', 'qu', 'ro',
        'roa-rup', 'ru', 'rw', 'sa', 'sat', 'scn', 'sd', 'sg', 'sh', 'shn',
        'shy', 'si', 'simple', 'sk', 'skr', 'sl', 'sm', 'so', 'sq', 'sr', 'ss',
        'st', 'su', 'sv', 'sw', 'ta', 'tcy', 'te', 'tg', 'th', 'ti', 'tk',
        'tl', 'tn', 'tpi', 'tr', 'ts', 'tt', 'ug', 'uk', 'ur', 'uz', 'vec',
        'vi', 'vo', 'wa', 'wo', 'yi', 'yue', 'zgh', 'zh', 'zh-min-nan', 'zu',
>>>>>>> 94dc1768
    }

    category_redirect_templates = {
        '_default': (),
        'ar': ('تحويل تصنيف',),
        'zh': ('分类重定向',),
    }

    # Global bot allowed languages on
    # https://meta.wikimedia.org/wiki/BPI#Current_implementation
    # & https://meta.wikimedia.org/wiki/Special:WikiSets/2
    cross_allowed = [
        'af', 'am', 'an', 'ang', 'ar', 'ast', 'ay', 'az', 'bcl', 'be', 'bg',
        'bjn', 'bn', 'br', 'bs', 'ca', 'chr', 'co', 'cs', 'csb', 'cy', 'da',
        'diq', 'dv', 'el', 'eo', 'es', 'et', 'eu', 'fa', 'fi', 'fj', 'fo',
        'ga', 'gd', 'gl', 'gn', 'gom', 'gor', 'gu', 'guv', 'gv', 'ha', 'hiv',
        'hr', 'hsb', 'hu', 'hy', 'ia', 'id', 'ie', 'ig', 'io', 'iu', 'jbo',
        'jv', 'ka', 'kk', 'kl', 'km', 'kn', 'ko', 'ks', 'ku', 'kw', 'ky', 'la',
        'lb', 'lmo', 'ln', 'lo', 'lt', 'lv', 'mg', 'mi', 'min', 'mk', 'mn',
        'mni', 'mnw', 'mr', 'ms', 'mt', 'my', 'na', 'nah', 'nds', 'ne', 'nia',
        'nl', 'nn', 'no', 'oc', 'om', 'or', 'pa', 'pnb', 'ps', 'pt', 'qu',
        'roa-rup', 'rw', 'sa', 'sat', 'scn', 'sd', 'sg', 'sh', 'shn', 'shy',
        'si', 'simple', 'sk', 'skr', 'sl', 'sm', 'so', 'sq', 'sr', 'ss', 'st',
        'su', 'sv', 'sw', 'ta', 'te', 'tg', 'th', 'ti', 'tk', 'tl', 'tn',
        'tpi', 'tr', 'ts', 'tt', 'ug', 'uk', 'ur', 'uz', 'vec', 'vi', 'vo',
        'wa', 'wo', 'yi', 'zh', 'zh-min-nan', 'zu',
    ]

    interwiki_on_one_line = ['pl']

    interwiki_attop = ['pl']

    # Subpages for documentation.
    # TODO: List is incomplete, to be completed for missing languages.
    doc_subpages = {
        '_default': (('/doc', ),
                     ['en']
                     ),
        'ar': ('/شرح', '/doc'),
        'sr': ('/док', ),
    }

    @classmethod
    def __post_init__(cls) -> None:
        """Add 'zh-yue' code alias due to :phab:`T341960`.

        .. versionadded:: 8.3
        """
        aliases = cls.code_aliases.copy()
        aliases['zh-yue'] = 'yue'
        cls.code_aliases = aliases<|MERGE_RESOLUTION|>--- conflicted
+++ resolved
@@ -34,24 +34,6 @@
     ]
 
     codes = {
-<<<<<<< HEAD
-        'af', 'am', 'an', 'ang', 'ar', 'ast', 'ay', 'az', 'bcl', 'be', 'bg',
-        'bjn', 'blk', 'bn', 'br', 'bs', 'btm', 'ca', 'chr', 'ckb', 'co', 'cs',
-        'csb', 'cy', 'da', 'de', 'diq', 'dv', 'el', 'en', 'eo', 'es', 'et',
-        'eu', 'fa', 'fi', 'fj', 'fo', 'fr', 'fy', 'ga', 'gd', 'gl', 'gn',
-        'gom', 'gor', 'gu', 'guw', 'gv', 'ha', 'he', 'hi', 'hif', 'hr', 'hsb',
-        'hu', 'hy', 'ia', 'id', 'ie', 'ig', 'io', 'is', 'it', 'iu', 'ja',
-        'jbo', 'jv', 'ka', 'kaa', 'kbd', 'kcg', 'kk', 'kl', 'km', 'kn', 'ko',
-        'ks', 'ku', 'kw', 'ky', 'la', 'lb', 'li', 'lmo', 'ln', 'lo', 'lt',
-        'lv', 'mad', 'mg', 'mi', 'min', 'mk', 'ml', 'mn', 'mni', 'mnw', 'mr',
-        'ms', 'mt', 'my', 'na', 'nah', 'nds', 'ne', 'nia', 'nl', 'nn', 'no',
-        'oc', 'om', 'or', 'pa', 'pl', 'pnb', 'ps', 'pt', 'qu', 'ro', 'roa-rup',
-        'ru', 'rw', 'sa', 'sat', 'scn', 'sd', 'sg', 'sh', 'shn', 'shy', 'si',
-        'simple', 'sk', 'skr', 'sl', 'sm', 'so', 'sq', 'sr', 'ss', 'st', 'su',
-        'sv', 'sw', 'ta', 'tcy', 'te', 'tg', 'th', 'ti', 'tk', 'tl', 'tn',
-        'tpi', 'tr', 'ts', 'tt', 'ug', 'uk', 'ur', 'uz', 'vec', 'vi', 'vo',
-        'wa', 'wo', 'yi', 'yue', 'zgh', 'zh', 'zh-min-nan', 'zu',
-=======
         'af', 'am', 'an', 'ang', 'ar', 'ast', 'ay', 'az', 'bcl', 'be', 'bew',
         'bg', 'bjn', 'blk', 'bn', 'br', 'bs', 'btm', 'ca', 'chr', 'ckb', 'co',
         'cs', 'csb', 'cy', 'da', 'de', 'diq', 'dv', 'el', 'en', 'eo', 'es',
@@ -68,7 +50,6 @@
         'st', 'su', 'sv', 'sw', 'ta', 'tcy', 'te', 'tg', 'th', 'ti', 'tk',
         'tl', 'tn', 'tpi', 'tr', 'ts', 'tt', 'ug', 'uk', 'ur', 'uz', 'vec',
         'vi', 'vo', 'wa', 'wo', 'yi', 'yue', 'zgh', 'zh', 'zh-min-nan', 'zu',
->>>>>>> 94dc1768
     }
 
     category_redirect_templates = {
