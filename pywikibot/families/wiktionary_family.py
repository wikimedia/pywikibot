--- conflicted
+++ resolved
@@ -33,11 +33,7 @@
 
     languages_by_size = [
         'en', 'fr', 'mg', 'zh', 'ru', 'de', 'es', 'sh', 'sv', 'nl', 'el', 'pl',
-<<<<<<< HEAD
-        'ku', 'lt', 'ca', 'it', 'hu', 'fi', 'ta', 'tr', 'pt', 'ja', 'io', 'hy',
-=======
         'ku', 'lt', 'ca', 'it', 'hu', 'fi', 'ta', 'pt', 'tr', 'ja', 'io', 'hy',
->>>>>>> 34343975
         'ko', 'kn', 'vi', 'sr', 'th', 'hi', 'ro', 'no', 'id', 'et', 'cs',
         'skr', 'ml', 'my', 'uz', 'li', 'or', 'eo', 'te', 'fa', 'gl', 'ar',
         'oc', 'jv', 'az', 'uk', 'eu', 'sg', 'is', 'ast', 'br', 'bn', 'da',
@@ -46,11 +42,7 @@
         'zh-min-nan', 'scn', 'ms', 'tl', 'pa', 'fy', 'sw', 'ka', 'nn', 'min',
         'lv', 'sq', 'nds', 'gor', 'lb', 'co', 'mn', 'pnb', 'bs', 'nah', 'yue',
         'sa', 'kk', 'km', 'ckb', 'vec', 'be', 'diq', 'tk', 'mk', 'nia', 'sm',
-<<<<<<< HEAD
-        'hsb', 'ks', 'shy', 'su', 'gd', 'bcl', 'ga', 'an', 'gom', 'mr', 'wo',
-=======
         'hsb', 'ks', 'shy', 'su', 'bcl', 'gd', 'ga', 'an', 'gom', 'mr', 'wo',
->>>>>>> 34343975
         'mni', 'bjn', 'ia', 'ang', 'mt', 'fo', 'sd', 'tt', 'gn', 'so', 'ie',
         'mi', 'csb', 'ha', 'ug', 'si', 'guw', 'st', 'hif', 'roa-rup', 'jbo',
         'kl', 'zu', 'ay', 'yi', 'ln', 'gu', 'na', 'gv', 'kw', 'tpi', 'am',
