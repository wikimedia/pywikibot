"""Family module for Wikivoyage."""
#
# (C) Pywikibot team, 2012-2020
#
# Distributed under the terms of the MIT license.
#
# The new Wikivoyage family that is hosted at Wikimedia
from pywikibot import family


class Family(family.SubdomainFamily, family.WikimediaFamily):

    """Family class for Wikivoyage."""

    name = 'wikivoyage'

    languages_by_size = [
        'en', 'de', 'pl', 'it', 'fa', 'fr', 'ru', 'zh', 'nl', 'pt', 'es', 'he',
<<<<<<< HEAD
        'vi', 'fi', 'sv', 'el', 'uk', 'ro', 'bn', 'eo', 'ps', 'tr', 'hi', 'ja',
=======
        'vi', 'fi', 'sv', 'el', 'uk', 'ro', 'bn', 'eo', 'tr', 'ps', 'ja', 'hi',
>>>>>>> f87f8503
    ]

    category_redirect_templates = {
        '_default': (),
        'bn': ('বিষয়শ্রেণী পুনর্নির্দেশ',),
        'zh': ('分类重定向',),
    }

    # Global bot allowed languages on
    # https://meta.wikimedia.org/wiki/BPI#Current_implementation
    # & https://meta.wikimedia.org/wiki/Special:WikiSets/2
    cross_allowed = [
        'bn', 'el', 'en', 'es', 'fa', 'fi', 'hi', 'ps', 'ru',
    ]<|MERGE_RESOLUTION|>--- conflicted
+++ resolved
@@ -16,11 +16,7 @@
 
     languages_by_size = [
         'en', 'de', 'pl', 'it', 'fa', 'fr', 'ru', 'zh', 'nl', 'pt', 'es', 'he',
-<<<<<<< HEAD
-        'vi', 'fi', 'sv', 'el', 'uk', 'ro', 'bn', 'eo', 'ps', 'tr', 'hi', 'ja',
-=======
         'vi', 'fi', 'sv', 'el', 'uk', 'ro', 'bn', 'eo', 'tr', 'ps', 'ja', 'hi',
->>>>>>> f87f8503
     ]
 
     category_redirect_templates = {
