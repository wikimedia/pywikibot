"""Family module for Wikibooks."""
#
# (C) Pywikibot team, 2005-2023
#
# Distributed under the terms of the MIT license.
#
from pywikibot import family


# The Wikimedia family that is known as Wikibooks
class Family(family.SubdomainFamily, family.WikimediaFamily):

    """Family class for Wikibooks."""

    name = 'wikibooks'

    closed_wikis = [
        # https://noc.wikimedia.org/conf/highlight.php?file=dblists/closed.dblist
        'aa', 'ak', 'ang', 'as', 'ast', 'ay', 'bi', 'bm', 'bo', 'ch', 'co',
        'ga', 'gn', 'got', 'gu', 'ie', 'kn', 'ks', 'lb', 'ln', 'lv', 'mi',
        'mn', 'my', 'na', 'nah', 'nds', 'ps', 'qu', 'rm', 'se', 'simple', 'su',
        'sw', 'tk', 'ug', 'uz', 'vo', 'wa', 'xh', 'yo', 'za', 'zh-min-nan',
        'zu',
    ]

    removed_wikis = [
        # https://noc.wikimedia.org/conf/highlight.php?file=dblists/deleted.dblist
        'als', 'dk', 'tokipona',
    ]

    languages_by_size = [
        'en', 'vi', 'hu', 'de', 'fr', 'it', 'ja', 'pt', 'es', 'nl', 'pl', 'id',
<<<<<<< HEAD
        'he', 'fi', 'zh', 'fa', 'az', 'sq', 'ru', 'lt', 'ca', 'eu', 'th', 'cs',
        'da', 'ko', 'hi', 'ba', 'sv', 'gl', 'sr', 'uk', 'hr', 'no', 'tr', 'sa',
        'ar', 'ta', 'bn', 'eo', 'is', 'sk', 'si', 'ro', 'bg', 'ms', 'mk', 'ka',
        'tt', 'el', 'li', 'sl', 'tl', 'ur', 'km', 'la', 'mr', 'shn', 'kk',
        'te', 'et', 'be', 'ia', 'ml', 'oc', 'ne', 'hy', 'pa', 'cv', 'tg', 'ku',
        'fy', 'af', 'bs', 'cy', 'mg', 'ky',
=======
        'he', 'fi', 'zh', 'fa', 'sq', 'az', 'ru', 'lt', 'ca', 'eu', 'th', 'cs',
        'da', 'ko', 'hi', 'ba', 'sv', 'gl', 'sr', 'uk', 'hr', 'no', 'tr', 'sa',
        'ar', 'ta', 'bn', 'eo', 'is', 'sk', 'si', 'ro', 'bg', 'ms', 'mk', 'ka',
        'tt', 'el', 'li', 'sl', 'tl', 'ur', 'km', 'la', 'mr', 'kk', 'te',
        'shn', 'et', 'be', 'ia', 'ml', 'oc', 'ne', 'pa', 'hy', 'cv', 'tg',
        'ku', 'fy', 'af', 'bs', 'cy', 'mg', 'ky',
>>>>>>> 0629ca25
    ]

    category_redirect_templates = {
        '_default': (),
        'ar': ('تحويل تصنيف',),
        'en': ('Category redirect',),
        'es': ('Categoría redirigida',),
        'ro': ('Redirect categorie',),
        'vi': ('Đổi hướng thể loại',),
    }

    # Global bot allowed languages on
    # https://meta.wikimedia.org/wiki/BPI#Current_implementation
    # & https://meta.wikimedia.org/wiki/Special:WikiSets/2
    cross_allowed = [
        'af', 'ar', 'ba', 'ca', 'eu', 'fa', 'fy', 'gl', 'it', 'ko', 'ky', 'nl',
        'ru', 'sk', 'th', 'zh',
    ]

    # Subpages for documentation.
    # TODO: List is incomplete, to be completed for missing languages.
    doc_subpages = {
        '_default': (('/doc', ),
                     ['en']
                     ),
        'ar': ('/شرح', '/doc'),
        'es': ('/uso', '/doc'),
        'sr': ('/док', ),
    }<|MERGE_RESOLUTION|>--- conflicted
+++ resolved
@@ -30,21 +30,12 @@
 
     languages_by_size = [
         'en', 'vi', 'hu', 'de', 'fr', 'it', 'ja', 'pt', 'es', 'nl', 'pl', 'id',
-<<<<<<< HEAD
-        'he', 'fi', 'zh', 'fa', 'az', 'sq', 'ru', 'lt', 'ca', 'eu', 'th', 'cs',
-        'da', 'ko', 'hi', 'ba', 'sv', 'gl', 'sr', 'uk', 'hr', 'no', 'tr', 'sa',
-        'ar', 'ta', 'bn', 'eo', 'is', 'sk', 'si', 'ro', 'bg', 'ms', 'mk', 'ka',
-        'tt', 'el', 'li', 'sl', 'tl', 'ur', 'km', 'la', 'mr', 'shn', 'kk',
-        'te', 'et', 'be', 'ia', 'ml', 'oc', 'ne', 'hy', 'pa', 'cv', 'tg', 'ku',
-        'fy', 'af', 'bs', 'cy', 'mg', 'ky',
-=======
         'he', 'fi', 'zh', 'fa', 'sq', 'az', 'ru', 'lt', 'ca', 'eu', 'th', 'cs',
         'da', 'ko', 'hi', 'ba', 'sv', 'gl', 'sr', 'uk', 'hr', 'no', 'tr', 'sa',
         'ar', 'ta', 'bn', 'eo', 'is', 'sk', 'si', 'ro', 'bg', 'ms', 'mk', 'ka',
         'tt', 'el', 'li', 'sl', 'tl', 'ur', 'km', 'la', 'mr', 'kk', 'te',
         'shn', 'et', 'be', 'ia', 'ml', 'oc', 'ne', 'pa', 'hy', 'cv', 'tg',
         'ku', 'fy', 'af', 'bs', 'cy', 'mg', 'ky',
->>>>>>> 0629ca25
     ]
 
     category_redirect_templates = {
