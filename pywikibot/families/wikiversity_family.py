"""Family module for Wikiversity."""
#
# (C) Pywikibot team, 2007-2022
#
# Distributed under the terms of the MIT license.
#
from pywikibot import family
from pywikibot.tools import classproperty


# The Wikimedia family that is known as Wikiversity
class Family(family.SubdomainFamily, family.WikimediaFamily):

    """Family class for Wikiversity."""

    name = 'wikiversity'

    languages_by_size = [
<<<<<<< HEAD
        'de', 'en', 'fr', 'zh', 'it', 'cs', 'ru', 'pt', 'es', 'sl', 'ar', 'sv',
=======
        'de', 'en', 'fr', 'zh', 'it', 'cs', 'ru', 'pt', 'es', 'ar', 'sl', 'sv',
>>>>>>> 886155bf
        'fi', 'el', 'ko', 'hi', 'ja',
    ]

    test_codes = ['beta']

    @classproperty
    def code_aliases(cls):
        cls.code_aliases = super().code_aliases.copy()
        cls.code_aliases['mul'] = 'beta'
        return cls.code_aliases

    category_redirect_templates = {
        '_default': (),
        'ar': ('تحويل تصنيف',),
        'en': ('Category redirect',),
    }

    # Global bot allowed languages on
    # https://meta.wikimedia.org/wiki/BPI#Current_implementation
    # & https://meta.wikimedia.org/wiki/Special:WikiSets/2
    cross_allowed = [
        'ar', 'hi', 'ja', 'ko', 'zh',
    ]<|MERGE_RESOLUTION|>--- conflicted
+++ resolved
@@ -16,11 +16,7 @@
     name = 'wikiversity'
 
     languages_by_size = [
-<<<<<<< HEAD
-        'de', 'en', 'fr', 'zh', 'it', 'cs', 'ru', 'pt', 'es', 'sl', 'ar', 'sv',
-=======
         'de', 'en', 'fr', 'zh', 'it', 'cs', 'ru', 'pt', 'es', 'ar', 'sl', 'sv',
->>>>>>> 886155bf
         'fi', 'el', 'ko', 'hi', 'ja',
     ]
 
