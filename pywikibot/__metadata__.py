"""Pywikibot metadata file.

.. versionadded:: 4.0
"""
#
# (C) Pywikibot team, 2020-2025
#
# Distributed under the terms of the MIT license.
#
from __future__ import annotations

from time import strftime


<<<<<<< HEAD
__version__ = '10.3.2'
=======
__version__ = '10.4.0'
>>>>>>> 94dc1768
__url__ = 'https://www.mediawiki.org/wiki/Manual:Pywikibot'
__copyright__ = f'2003-{strftime("%Y")}, Pywikibot team'<|MERGE_RESOLUTION|>--- conflicted
+++ resolved
@@ -12,10 +12,6 @@
 from time import strftime
 
 
-<<<<<<< HEAD
-__version__ = '10.3.2'
-=======
 __version__ = '10.4.0'
->>>>>>> 94dc1768
 __url__ = 'https://www.mediawiki.org/wiki/Manual:Pywikibot'
 __copyright__ = f'2003-{strftime("%Y")}, Pywikibot team'