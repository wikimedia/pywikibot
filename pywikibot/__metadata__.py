--- conflicted
+++ resolved
@@ -12,10 +12,6 @@
 from time import strftime
 
 
-<<<<<<< HEAD
-__version__ = '9.2.1'
-=======
 __version__ = '9.3.0'
->>>>>>> 27ca7ee7
 __url__ = 'https://www.mediawiki.org/wiki/Manual:Pywikibot'
 __copyright__ = f'2003-{strftime("%Y")}, Pywikibot team'