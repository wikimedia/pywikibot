"""Pywikibot metadata file.

.. versionadded:: 4.0
"""
#
# (C) Pywikibot team, 2020-2025
#
# Distributed under the terms of the MIT license.
#
from __future__ import annotations

from time import strftime


<<<<<<< HEAD
__version__ = '9.6.3'
=======
__version__ = '10.0.0'
>>>>>>> c2b7995c
__url__ = 'https://www.mediawiki.org/wiki/Manual:Pywikibot'
__copyright__ = f'2003-{strftime("%Y")}, Pywikibot team'<|MERGE_RESOLUTION|>--- conflicted
+++ resolved
@@ -12,10 +12,6 @@
 from time import strftime
 
 
-<<<<<<< HEAD
-__version__ = '9.6.3'
-=======
 __version__ = '10.0.0'
->>>>>>> c2b7995c
 __url__ = 'https://www.mediawiki.org/wiki/Manual:Pywikibot'
 __copyright__ = f'2003-{strftime("%Y")}, Pywikibot team'