--- conflicted
+++ resolved
@@ -1232,17 +1232,6 @@
             raise
 
         if MediaWikiVersion(version) < '1.31':
-<<<<<<< HEAD
-            warn('\n'
-                 + fill(f'Support of MediaWiki {version} will be dropped. '
-                        'It is recommended to use MediaWiki 1.31 or above. '
-                        'You may use every Pywikibot 9.X for older MediaWiki '
-                        'versions. See T378984 for further information.'),
-                 FutureWarning)
-
-        if MediaWikiVersion(version) < '1.27':
-=======
->>>>>>> c2b7995c
             raise RuntimeError(f'Pywikibot "{pywikibot.__version__}" does not '
                                f'support MediaWiki "{version}".\nUse '
                                f'Pywikibot prior to "10.0" branch instead.')
