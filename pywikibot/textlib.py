"""Functions for manipulating wiki-text.

Unless otherwise noted, all functions take a unicode string as the
argument and return a unicode string.
"""
#
# (C) Pywikibot team, 2008-2023
#
# Distributed under the terms of the MIT license.
#
import re
from collections import OrderedDict, namedtuple
from collections.abc import Sequence
from contextlib import suppress
from html.parser import HTMLParser
from typing import NamedTuple, Optional, Union

import pywikibot
from pywikibot.backports import Container, Dict, Iterable, List
from pywikibot.backports import OrderedDict as OrderedDictType
from pywikibot.backports import Sequence as SequenceType
from pywikibot.backports import Tuple
from pywikibot.exceptions import InvalidTitleError, SiteDefinitionError
from pywikibot.family import Family
from pywikibot.time import TZoneFixedOffset
from pywikibot.tools import (
    ModuleDeprecationWrapper,
    deprecated,
<<<<<<< HEAD
=======
    deprecated_args,
>>>>>>> 2645ee19
    first_lower,
    first_upper,
)
from pywikibot.userinterfaces.transliteration import NON_LATIN_DIGITS


try:
    import wikitextparser
except ImportError:
    import mwparserfromhell as wikitextparser


ETPType = List[Tuple[str, OrderedDictType[str, str]]]

# cache for replaceExcept to avoid recompile or regexes each call
_regex_cache = {}

# The regex below collects nested templates, providing simpler
# identification of templates used at the top-level of wikitext.
# It doesn't match {{{1|...}}}, however it also does not match templates
# with a numerical name. e.g. {{1|..}}. It will correctly match {{{x}} as
# being {{x}} with leading '{' left in the wikitext.
# Prefix msg: is not included in the 'name' group, but all others are
# included for backwards compatibility with TEMP_REGEX.
# Only parser functions using # are excluded.
# When more than two levels of templates are found, this regex will
# capture from the beginning of the first {{ to the end of the last }},
# with wikitext between templates as part of the parameters of the first
# template in the wikitext.
# This ensures it fallsback to a safe mode for replaceExcept, as it
# ensures that any replacement will not occur within template text.
NESTED_TEMPLATE_REGEX = re.compile(r"""
{{\s*(?:msg:\s*)?
  (?P<name>[^{\|#0-9][^{\|#]*?)\s*
  (?:\|(?P<params> [^{]*?
          (({{{[^{}]+?}}}
            |{{[^{}]+?}}
            |{[^{}]*?}
          ) [^{]*?
        )*?
    )?
  )?
}}
|
(?P<unhandled_depth>{{\s*[^{\|#0-9][^{\|#]*?\s* [^{]* {{ .* }})
""", re.VERBOSE | re.DOTALL)

# The following regex supports wikilinks anywhere after the first pipe
# and correctly matches the end of the file link if the wikilink contains
# [[ or ]].
# The namespace names must be substituted into this regex.
# e.g. FILE_LINK_REGEX % 'File'
# or FILE_LINK_REGEX % '|'.join(site.namespaces[6])
FILE_LINK_REGEX = r"""
    \[\[\s*
    (?:%s)  # namespace aliases
    \s*:
    (?=(?P<filename>
        [^]|]*
    ))(?P=filename)
    (
        \|
        (
            (
                (?=(?P<inner_link>
                    \[\[.*?\]\]
                ))(?P=inner_link)
            )?
            (?=(?P<other_chars>
                [^\[\]]*
            ))(?P=other_chars)
        |
            (?=(?P<not_wikilink>
                \[[^]]*\]
            ))(?P=not_wikilink)
        )*?
    )??
    \]\]
"""

# Used in TimeStripper. When a timestamp-like line has longer gaps
# than this between year, month, etc in it, then the line will not be
# considered to contain a timestamp.
TIMESTAMP_GAP_LIMIT = 10


def to_local_digits(phrase: Union[str, int], lang: str) -> str:
    """
    Change Latin digits based on language to localized version.

    Be aware that this function only works for several languages, and that it
    returns an unchanged string if an unsupported language is given.

    .. versionchanged:: 7.5
       always return a string even `phrase` is an int.

    :param phrase: The phrase to convert to localized numerical
    :param lang: language code
    :return: The localized version
    """
    digits = NON_LATIN_DIGITS.get(lang)
    phrase = str(phrase)
    if digits:
        trans = str.maketrans('0123456789', digits)
        phrase = phrase.translate(trans)
    return phrase


def to_latin_digits(phrase: str,
                    langs: Union[SequenceType[str], str, None] = None) -> str:
    """Change non-latin digits to latin digits.

    .. versionadded:: 7.0

    :param phrase: The phrase to convert to latin numerical.
    :param langs: Language codes. If langs parameter is None, use all
        known languages to convert.
    :return: The string with latin digits
    """
    if langs is None:
        langs = NON_LATIN_DIGITS.keys()
    elif isinstance(langs, str):
        langs = [langs]

    digits = [NON_LATIN_DIGITS[key] for key in langs
              if key in NON_LATIN_DIGITS]
    if digits:
        trans = str.maketrans(''.join(digits), '0123456789' * len(digits))
        phrase = phrase.translate(trans)
    return phrase


def case_escape(case: str, string: str) -> str:
    """Return an escaped regex pattern which depends on 'first-letter' case.

    .. versionadded:: 7.0

    :param case: if `case` is 'first-letter' the regex contains an
        upper/lower case set for the first letter
    """
    first = string[0]
    if first.isalpha() and case == 'first-letter':
        pattern = '[{}{}]{}'.format(first.upper(),
                                    first.lower(),
                                    re.escape(string[1:]))
    else:
        pattern = re.escape(string)
    return pattern


class MultiTemplateMatchBuilder:

    """Build template matcher."""

    def __init__(self, site) -> None:
        """Initializer."""
        self.site = site

    def pattern(self, template, flags=re.DOTALL):
        """Return a compiled regex to match template."""
        # TODO: add ability to also match contents within the template
        # TODO: add option for template to be None to match any template
        # TODO: merge regex with NESTED_TEMPLATE_REGEX
        namespace = self.site.namespaces[10]
        if isinstance(template, pywikibot.Page):
            if template.namespace() == 10:
                old = template.title(with_ns=False)
            else:
                raise ValueError(
                    f'{template} is not a template Page object')
        elif isinstance(template, str):
            old = template
        else:
            raise ValueError(
                f'{template!r} is not a valid template')

        pattern = case_escape(namespace.case, old)
        # namespaces may be any mixed case
        namespaces = [ignore_case(ns) for ns in namespace]
        namespaces.append(ignore_case('msg'))
        pattern = re.sub(r'_|\\ ', r'[_ ]', pattern)
        templateRegexP = (
            r'{{\s*(%(namespace)s:)?%(pattern)s'
            r'(?P<parameters>\s*\|[^{]+?'
            r'((({{{[^{}]+?}}}|{{[^{}]+?}}|{[^{}]*?})[^{]*?)*?)?'
            r'|)\s*}}'
        ) % {'namespace': ':|'.join(namespaces), 'pattern': pattern}
        templateRegex = re.compile(templateRegexP, flags)
        return templateRegex

    def search_any_predicate(self, templates):
        """Return a predicate that matches any template."""
        predicates = [self.pattern(template).search for template in templates]
        return lambda text: any(predicate(text) for predicate in predicates)


def ignore_case(string: str) -> str:
    """Return a case-insensitive pattern for the string.

    .. versionchanged:: 7.2
       `_ignore_case` becomes a public method
    """
    return ''.join(
        f'[{c}{s}]' if c != s else c
        for s, c in zip(string, string.swapcase()))


def _tag_pattern(tag_name: str) -> str:
    """Return a tag pattern for the given tag name."""
    return (
        r'<{0}(?:>|\s+[^>]*(?<!/)>)'  # start tag
        r'[\s\S]*?'  # contents
        r'</{0}\s*>'  # end tag
        .format(ignore_case(tag_name)))


def _tag_regex(tag_name: str):
    """Return a compiled tag regex for the given tag name."""
    return re.compile(_tag_pattern(tag_name))


def _create_default_regexes() -> None:
    """Fill (and possibly overwrite) _regex_cache with default regexes."""
    _regex_cache.update({
        # categories
        'category': (r'\[\[ *(?:%s)\s*:.*?\]\]',
                     lambda site: '|'.join(site.namespaces[14])),
        'comment': re.compile(r'<!--[\s\S]*?-->'),
        # files
        'file': (FILE_LINK_REGEX, lambda site: '|'.join(site.namespaces[6])),
        # section headers
        'header': re.compile(
            r'(?:(?<=\n)|\A)(?:<!--[\s\S]*?-->)*'
            r'=(?:[^\n]|<!--[\s\S]*?-->)+='
            r' *(?:<!--[\s\S]*?--> *)*(?=\n|\Z)'),
        # external links
        'hyperlink': compileLinkR(),
        # also finds links to foreign sites with preleading ":"
        'interwiki': (
            r'\[\[:?(%s)\s?:[^\]]*\]\]\s*',
            lambda site: '|'.join(
                ignore_case(i) for i in site.validLanguageLinks()
                + list(site.family.obsolete.keys()))),
        # Module invocations (currently only Lua)
        'invoke': (
            r'\{\{\s*\#(?:%s):[\s\S]*?\}\}',
            lambda site: '|'.join(
                ignore_case(mw) for mw in site.getmagicwords('invoke'))),
        # this matches internal wikilinks, but also interwiki, categories, and
        # images.
        'link': re.compile(r'\[\[[^\]|]*(\|[^\]]*)?\]\]'),
        # pagelist tag (used in Proofread extension).
        'pagelist': re.compile(r'<{}[\s\S]*?/>'
                               .format(ignore_case('pagelist'))),
        # Wikibase property inclusions
        'property': (
            r'\{\{\s*\#(?:%s):\s*[Pp]\d+.*?\}\}',
            lambda site: '|'.join(
                ignore_case(mw) for mw in site.getmagicwords('property'))),
        # lines that start with a colon or more will be indented
        'startcolon': re.compile(r'(?:(?<=\n)|\A):(.*?)(?=\n|\Z)'),
        # lines that start with a space are shown in a monospace font and
        # have whitespace preserved.
        'startspace': re.compile(r'(?:(?<=\n)|\A) (.*?)(?=\n|\Z)'),
        # tables often have whitespace that is used to improve wiki
        # source code readability.
        # TODO: handle nested tables.
        'table': re.compile(
            r'(?:(?<=\n)|\A){\|[\S\s]*?\n\|}|%s' % _tag_pattern('table')),
        'template': NESTED_TEMPLATE_REGEX,
    })


def _get_regexes(keys, site):
    """Fetch compiled regexes."""
    if not _regex_cache:
        _create_default_regexes()

    result = []

    for exc in keys:
        if not isinstance(exc, str):
            # assume it's a regular expression
            result.append(exc)
            continue

        # assume the string is a reference to a standard regex above,
        # which may not yet have a site specific re compiled.
        if exc in _regex_cache:
            if isinstance(_regex_cache[exc], tuple):
                if not site and exc in ('interwiki', 'property', 'invoke',
                                        'category', 'file'):
                    raise ValueError("Site cannot be None for the '{}' regex"
                                     .format(exc))

                if (exc, site) not in _regex_cache:
                    re_text, re_var = _regex_cache[exc]
                    _regex_cache[(exc, site)] = re.compile(
                        re_text % re_var(site), re.VERBOSE)

                result.append(_regex_cache[(exc, site)])
            else:
                result.append(_regex_cache[exc])
        else:
            # nowiki, noinclude, includeonly, timeline, math and other
            # extensions
            _regex_cache[exc] = _tag_regex(exc)
            result.append(_regex_cache[exc])

        # handle aliases
        if exc == 'source':
            result.append(_tag_regex('syntaxhighlight'))
        elif exc == 'syntaxhighlight':
            result.append(_tag_regex('source'))
        elif exc == 'chem':
            result.append(_tag_regex('ce'))
        elif exc == 'math':
            result.append(_tag_regex('chem'))
            result.append(_tag_regex('ce'))

    return result


def replaceExcept(text: str, old, new, exceptions: list,
                  caseInsensitive: bool = False, allowoverlap: bool = False,
                  marker: str = '', site=None, count: int = 0) -> str:
    """
    Return text with 'old' replaced by 'new', ignoring specified types of text.

    Skips occurrences of 'old' within exceptions; e.g., within nowiki tags or
    HTML comments. If caseInsensitive is true, then use case insensitive
    regex matching. If allowoverlap is true, overlapping occurrences are all
    replaced (watch out when using this, it might lead to infinite loops!).

    :param text: text to be modified
    :param old: a compiled or uncompiled regular expression
    :param new: a unicode string (which can contain regular
        expression references), or a function which takes
        a match object as parameter. See parameter repl of
        re.sub().
    :param exceptions: a list of strings or already compiled regex
        objects which signal what to leave out. Strings might be like
        ['math', 'table', 'template'] for example.
    :param marker: a string that will be added to the last replacement;
        if nothing is changed, it is added at the end
    :param count: how many replacements to do at most. See parameter
        count of re.sub().
    """
    # if we got a string, compile it as a regular expression
    if isinstance(old, str):
        old = re.compile(old, flags=re.IGNORECASE if caseInsensitive else 0)

    # early termination if not relevant
    if not old.search(text):
        return text + marker

    dontTouchRegexes = _get_regexes(exceptions, site)

    index = 0
    replaced = 0
    markerpos = len(text)
    while not count or replaced < count:
        if index > len(text):
            break
        match = old.search(text, index)
        if not match:
            # nothing left to replace
            break

        # check which exception will occur next.
        nextExceptionMatch = None
        for dontTouchR in dontTouchRegexes:
            excMatch = dontTouchR.search(text, index)
            if excMatch and (
                    nextExceptionMatch is None
                    or excMatch.start() < nextExceptionMatch.start()):
                nextExceptionMatch = excMatch

        if nextExceptionMatch is not None \
                and nextExceptionMatch.start() <= match.start():
            # an HTML comment or text in nowiki tags stands before the next
            # valid match. Skip.
            index = nextExceptionMatch.end()
        else:
            # We found a valid match. Replace it.
            if callable(new):
                # the parameter new can be a function which takes the match
                # as a parameter.
                replacement = new(match)
            else:
                # it is not a function, but a string.

                # it is a little hack to make \n work. It would be better
                # to fix it previously, but better than nothing.
                new = new.replace('\\n', '\n')

                # We cannot just insert the new string, as it may contain regex
                # group references such as \2 or \g<name>.
                # On the other hand, this approach does not work because it
                # can't handle lookahead or lookbehind (see bug T123185).
                # So we have to process the group references manually.
                replacement = ''

                group_regex = re.compile(r'\\(\d+)|\\g<(.+?)>')
                last = 0
                for group_match in group_regex.finditer(new):
                    group_id = group_match[1] or group_match[2]
                    with suppress(ValueError):
                        group_id = int(group_id)

                    try:
                        replacement += new[last:group_match.start()]
                        replacement += match[group_id] or ''
                    except IndexError:
                        raise IndexError('Invalid group reference: {}\n'
                                         'Groups found: {}'
                                         .format(group_id, match.groups()))
                    last = group_match.end()
                replacement += new[last:]

            text = text[:match.start()] + replacement + text[match.end():]

            # continue the search on the remaining text
            if allowoverlap:
                index = match.start() + 1
            else:
                index = match.start() + len(replacement)
            if not match.group():
                # When the regex allows to match nothing, shift by one char
                index += 1
            markerpos = match.start() + len(replacement)
            replaced += 1

    return text[:markerpos] + marker + text[markerpos:]


def removeDisabledParts(text: str,
                        tags: Optional[Iterable] = None,
                        include: Optional[Container] = None,
                        site: Optional['pywikibot.site.BaseSite'] = None
                        ) -> str:
    """
    Return text without portions where wiki markup is disabled.

    Parts that will be removed by default are:

    * HTML comments
    * nowiki tags
    * pre tags
    * includeonly tags
    * source and syntaxhighlight tags

    .. versionchanged:: 7.0
       the order of removals will correspond to the tags argument
       if provided as an ordered collection (list, tuple)

    :param tags: The exact set of parts which should be removed using
        keywords from textlib._get_regexes().
    :param include: Or, in alternative, default parts that shall not
        be removed.
    :param site: Site to be used for site-dependent regexes. Default
        disabled parts listed above do not need it.
    :return: text stripped from disabled parts.
    """
    if not tags:
        tags = ['comment', 'includeonly', 'nowiki', 'pre', 'syntaxhighlight']
    # avoid set(tags) because sets are internally ordered using the hash
    # which for strings is salted per Python process => the output of
    # this function would likely be different per script run because
    # the replacements would be done in different order and the disabled
    # parts may overlap and suppress each other
    # see https://docs.python.org/3/reference/datamodel.html#object.__hash__
    # ("Note" at the end of the section)
    if include:
        tags = [tag for tag in tags if tag not in include]
    regexes = _get_regexes(tags, site)
    for regex in regexes:
        text = regex.sub('', text)
    return text


def removeHTMLParts(text: str, keeptags: Optional[List[str]] = None) -> str:
    """
    Return text without portions where HTML markup is disabled.

    Parts that can/will be removed are --
    * HTML and all wiki tags

    The exact set of parts which should NOT be removed can be passed as the
    'keeptags' parameter, which defaults to ['tt', 'nowiki', 'small', 'sup'].
    """
    # try to merge with 'removeDisabledParts()' above into one generic function
    # thanks to:
    # https://www.hellboundhackers.org/articles/read-article.php?article_id=841
    parser = _GetDataHTML()
    if keeptags is None:
        keeptags = ['tt', 'nowiki', 'small', 'sup']
    with parser:
        parser.keeptags = keeptags
        parser.feed(text)
    return parser.textdata


class _GetDataHTML(HTMLParser):

    """HTML parser which removes html tags except they are listed in keeptags.

    This class is also a context manager which closes itself at exit time.

    .. seealso:: :pylib:`html.parser`
    """

    textdata = ''
    keeptags = []

    def __enter__(self) -> None:
        pass

    def __exit__(self, *exc_info) -> None:
        self.close()

    def handle_data(self, data) -> None:
        """Add data to text."""
        self.textdata += data

    def handle_starttag(self, tag, attrs) -> None:
        """Add start tag to text if tag should be kept."""
        if tag in self.keeptags:
            self.textdata += f'<{tag}>'

    def handle_endtag(self, tag) -> None:
        """Add end tag to text if tag should be kept."""
        if tag in self.keeptags:
            self.textdata += f'</{tag}>'


def isDisabled(text: str, index: int, tags=None) -> bool:
    """
    Return True if text[index] is disabled, e.g. by a comment or nowiki tags.

    For the tags parameter, see :py:obj:`removeDisabledParts`.
    """
    # Find a marker that is not already in the text.
    marker = findmarker(text)
    text = text[:index] + marker + text[index:]
    text = removeDisabledParts(text, tags)
    return marker not in text


def findmarker(text: str, startwith: str = '@@',
               append: Optional[str] = None) -> str:
    """Find a string which is not part of text."""
    if not append:
        append = '@'
    mymarker = startwith
    while mymarker in text:
        mymarker += append
    return mymarker


def expandmarker(text: str, marker: str = '', separator: str = '') -> str:
    """
    Return a marker expanded whitespace and the separator.

    It searches for the first occurrence of the marker and gets the combination
    of the separator and whitespace directly before it.

    :param text: the text which will be searched.
    :param marker: the marker to be searched.
    :param separator: the separator string allowed before the marker. If empty
        it won't include whitespace too.
    :return: the marker with the separator and whitespace from the text in
        front of it. It'll be just the marker if the separator is empty.
    """
    # set to remove any number of separator occurrences plus arbitrary
    # whitespace before, after, and between them,
    # by allowing to include them into marker.
    if separator:
        firstinmarker = text.find(marker)
        firstinseparator = firstinmarker
        lenseparator = len(separator)
        striploopcontinue = True
        while firstinseparator > 0 and striploopcontinue:
            striploopcontinue = False
            if (firstinseparator >= lenseparator
                and separator == text[firstinseparator
                                      - lenseparator:firstinseparator]):
                firstinseparator -= lenseparator
                striploopcontinue = True
            elif text[firstinseparator - 1] < ' ':
                firstinseparator -= 1
                striploopcontinue = True
        marker = text[firstinseparator:firstinmarker] + marker
    return marker


def replace_links(text: str, replace, site: 'pywikibot.site.BaseSite') -> str:
    """Replace wikilinks selectively.

    The text is searched for a link and on each link it replaces the text
    depending on the result for that link. If the result is just None it skips
    that link. When it's False it unlinks it and just inserts the label. When
    it is a Link instance it'll use the target, section and label from that
    Link instance. If it's a Page instance it'll use just the target from the
    replacement and the section and label from the original link.

    If it's a string and the replacement was a sequence it converts it into a
    Page instance. If the replacement is done via a callable it'll use it like
    unlinking and directly replace the link with the text itself. It only
    supports unicode when used by the callable and bytes are not allowed.

    If either the section or label should be used the replacement can be a
    function which returns a Link instance and copies the value which should
    remaining.

    .. versionchanged:: 7.0
       `site` parameter is mandatory

    :param text: the text in which to replace links
    :param replace: either a callable which reacts like described above.
        The callable must accept four parameters link, text, groups, rng and
        allows for user interaction. The groups are a dict containing 'title',
        'section', 'label' and 'linktrail' and the rng are the start and end
        position of the link. The 'label' in groups contains everything after
        the first pipe which might contain additional data which is used in
        File namespace for example.
        Alternatively it can be a sequence containing two items where the first
        must be a Link or Page and the second has almost the same meaning as
        the result by the callable. It'll convert that into a callable where
        the first item (the Link or Page) has to be equal to the found link and
        in that case it will apply the second value from the sequence.
    :type replace: sequence of pywikibot.Page/pywikibot.Link/str or
        callable
    :param site: a Site object to use. It should match the origin or
        target site of the text
    :raises TypeError: missing positional argument 'site'
    :raises ValueError: Wrong site type
    :raises ValueError: Wrong replacement number
    :raises ValueError: Wrong replacement types
    """
    def to_link(source):
        """Return the link from source when it's a Page otherwise itself."""
        if isinstance(source, pywikibot.Page):
            return source._link
        if isinstance(source, str):
            return pywikibot.Link(source, site)
        return source

    def replace_callable(link, text, groups, rng):
        if replace_list[0] == link:
            return replace_list[1]
        return None

    def check_classes(replacement):
        """Normalize the replacement into a list."""
        if not isinstance(replacement, (pywikibot.Page, pywikibot.Link)):
            raise ValueError('The replacement must be None, False, '
                             'a sequence, a Link or a str but '
                             'is "{}"'.format(type(replacement)))

    def title_section(link) -> str:
        title = link.title
        if link.section:
            title += '#' + link.section
        return title

    if not isinstance(site, pywikibot.site.BaseSite):
        raise ValueError('The "site" argument must be a BaseSite not {}.'
                         .format(type(site).__name__))

    if isinstance(replace, Sequence):
        if len(replace) != 2:
            raise ValueError('When used as a sequence, the "replace" '
                             'argument must contain exactly 2 items.')
        replace_list = [to_link(replace[0]), replace[1]]
        if not isinstance(replace_list[0], pywikibot.Link):
            raise ValueError(
                'The original value must be either str, Link or Page '
                'but is "{}"'.format(type(replace_list[0])))
        if replace_list[1] is not False and replace_list[1] is not None:
            if isinstance(replace_list[1], str):
                replace_list[1] = pywikibot.Page(site, replace_list[1])
            check_classes(replace_list[0])
        replace = replace_callable

    linktrail = site.linktrail()
    link_pattern = re.compile(
        r'\[\[(?P<title>.*?)(#(?P<section>.*?))?(\|(?P<label>.*?))?\]\]'
        r'(?P<linktrail>{})'.format(linktrail))
    extended_label_pattern = re.compile(fr'(.*?\]\])({linktrail})')
    linktrail = re.compile(linktrail)
    curpos = 0
    # This loop will run until we have finished the current page
    while True:
        m = link_pattern.search(text, pos=curpos)
        if not m:
            break

        m_title = m['title'].strip()

        # Ignore links to sections of the same page
        if not m_title:
            curpos = m.end()
            continue

        # Ignore interwiki links
        if site.isInterwikiLink(m_title) and not m_title.startswith(':'):
            curpos = m.end()
            continue

        groups = m.groupdict()
        if groups['label'] and '[[' in groups['label']:
            # TODO: Work on the link within the label too
            # A link within a link, extend the label to the ]] after it
            extended_match = extended_label_pattern.search(text, pos=m.end())
            if not extended_match:
                # TODO: Unclosed link label, what happens there?
                curpos = m.end()
                continue
            groups['label'] += groups['linktrail'] + extended_match[1]
            groups['linktrail'] = extended_match[2]
            end = extended_match.end()
        else:
            end = m.end()

        start = m.start()
        # Since this point the m variable shouldn't be used as it may not
        # contain all contents
        del m

        try:
            link = pywikibot.Link.create_separated(
                groups['title'], site, section=groups['section'],
                label=groups['label'])
        except (SiteDefinitionError, InvalidTitleError):
            # unrecognized iw prefix or invalid title
            curpos = end
            continue

        # Check whether the link found should be replaced.
        # Either None, False or tuple(Link, bool)
        new_link = replace(link, text, groups.copy(), (start, end))
        if new_link is None:
            curpos = end
            continue

        # The link looks like this:
        # [[page_title|new_label]]new_linktrail
        page_title = groups['title']
        new_label = groups['label']

        if not new_label:
            # or like this: [[page_title]]new_linktrail
            new_label = page_title
            # remove preleading ":" from the link text
            if new_label[0] == ':':
                new_label = new_label[1:]

        new_linktrail = groups['linktrail']
        if new_linktrail:
            new_label += new_linktrail

        if new_link is False:
            # unlink - we remove the section if there's any
            assert isinstance(new_label, str), 'link text must be str.'
            new_link = new_label

        if isinstance(new_link, str):
            # Nothing good can come out of the fact that bytes is returned so
            # force unicode
            text = text[:start] + new_link + text[end:]
            # Make sure that next time around we will not find this same hit.
            curpos = start + len(new_link)
            continue

        if isinstance(new_link, bytes):
            raise ValueError('The result must be str and not bytes.')

        # Verify that it's either Link, Page or str
        check_classes(new_link)
        # Use section and label if it's a Link and not otherwise
        if isinstance(new_link, pywikibot.Link):
            is_link = True
        else:
            new_link = new_link._link
            is_link = False

        new_title = new_link.canonical_title()
        # Make correct langlink if needed
        if new_link.site != site:
            new_title = ':' + new_link.site.code + ':' + new_title

        if is_link:
            # Use link's label
            new_label = new_link.anchor
            must_piped = new_label is not None
            new_section = new_link.section
        else:
            must_piped = True
            new_section = groups['section']

        if new_section:
            new_title += '#' + new_section

        if new_label is None:
            new_label = new_title

        # Parse the link text and check if it points to the same page
        parsed_new_label = pywikibot.Link(new_label, new_link.site)
        try:
            parsed_new_label.parse()
        except InvalidTitleError:
            pass
        else:
            parsed_link_title = title_section(parsed_new_label)
            new_link_title = title_section(new_link)
            # compare title, but only with parts if linktrail works
            if not linktrail.sub('',
                                 parsed_link_title[len(new_link_title):]):
                # TODO: This must also compare everything that was used as a
                #       prefix (in case insensitive)
                must_piped = (
                    not parsed_link_title.startswith(new_link_title)
                    or parsed_new_label.namespace != new_link.namespace)

        if must_piped:
            new_text = f'[[{new_title}|{new_label}]]'
        else:
            new_text = '[[{}]]{}'.format(new_label[:len(new_title)],
                                         new_label[len(new_title):])

        text = text[:start] + new_text + text[end:]
        # Make sure that next time around we will not find this same hit.
        curpos = start + len(new_text)
    return text


def add_text(text: str, add: str, *, site=None) -> str:
    """Add text to a page content above categories and interwiki.

    .. versionadded:: 6.4

    :param text: The page content to add text to.
    :param add: Text to add.
    :param site: The site that the text is coming from. Required for
        reorder of categories and interlanguage links. Te default site
        is used otherwise.
    :type site: pywikibot.Site
    """
    # Translating the \\n (e.g. from command line) into binary \n
    add = add.replace('\\n', '\n')

    # Getting the categories
    categories_inside = getCategoryLinks(text, site)
    # Deleting the categories
    text = removeCategoryLinks(text, site)
    # Getting the interwiki
    interwiki_inside = getLanguageLinks(text, site)
    # Removing the interwiki
    text = removeLanguageLinks(text, site)

    # Adding the text
    text += '\n' + add
    # Reputting the categories
    text = replaceCategoryLinks(text, categories_inside, site, add_only=True)
    # Adding the interwiki
    return replaceLanguageLinks(text, interwiki_inside, site)


# -------------------------------
# Functions dealing with sections
# -------------------------------
_Heading = namedtuple('_Heading', ('text', 'start', 'end'))
_Section = namedtuple('_Section', ('title', 'content'))
_Content = namedtuple('_Content', ('header', 'sections', 'footer'))


def _extract_headings(text: str, site) -> list:
    """Return _Heading objects."""
    headings = []
    heading_regex = _get_regexes(['header'], site)[0]
    for match in heading_regex.finditer(text):
        start, end = match.span()
        if not isDisabled(text, start) and not isDisabled(text, end):
            headings.append(_Heading(match.group(), start, end))
    return headings


def _extract_sections(text: str, headings) -> list:
    """Return _Section objects."""
    if headings:
        # Assign them their contents
        contents = []
        for i, heading in enumerate(headings):
            try:
                next_heading = headings[i + 1]
            except IndexError:
                contents.append(text[heading.end:])
            else:
                contents.append(text[heading.end:next_heading.start])
        return [_Section(heading.text, content)
                for heading, content in zip(headings, contents)]
    return []


def extract_sections(
    text: str, site=None
) -> NamedTuple('_Content', [('header', str),  # noqa: F821
                             ('sections', List[Tuple[str, str]]),  # noqa: F821
                             ('footer', str)]):  # noqa: F821
    """
    Return section headings and contents found in text.

    :return: The returned namedtuple contains the text parsed into
        header, contents and footer parts: The header part is a string
        containing text part above the first heading. The footer part
        is also a string containing text part after the last section.
        The section part is a list of tuples, each tuple containing a
        string with section heading and a string with section content.
        Example article::

            '''A''' is a thing.

            == History of A ==
            Some history...

            == Usage of A ==
            Some usage...

            [[Category:Things starting with A]]

        ...is parsed into the following namedtuple::

            result = extract_sections(text, site)
            result.header = "'''A''' is a thing."
            result.sections = [('== History of A ==', 'Some history...'),
                               ('== Usage of A ==', 'Some usage...')]
            result.footer = '[[Category:Things starting with A]]'

    .. versionadded:: 3.0
    """
    headings = _extract_headings(text, site)
    sections = _extract_sections(text, headings)
    # Find header and footer contents
    header = text[:headings[0].start] if headings else text
    cat_regex, interwiki_regex = _get_regexes(('category', 'interwiki'), site)
    langlink_pattern = interwiki_regex.pattern.replace(':?', '')
    last_section_content = sections[-1].content if sections else header
    footer = re.search(
        r'({})*\Z'.format(r'|'.join((langlink_pattern,
                                     cat_regex.pattern, r'\s'))),
        last_section_content).group().lstrip()
    if footer:
        if sections:
            sections[-1] = _Section(
                sections[-1].title, last_section_content[:-len(footer)])
        else:
            header = header[:-len(footer)]
    return _Content(header, sections, footer)


# -----------------------------------------------
# Functions dealing with interwiki language links
# -----------------------------------------------
# Note - MediaWiki supports several kinds of interwiki links; two kinds are
#        inter-language links. We deal here with those kinds only.
#        A family has by definition only one kind of inter-language links:
#        1 - inter-language links inside the own family.
#            They go to a corresponding page in another language in the same
#            family, such as from 'en.wikipedia' to 'pt.wikipedia', or from
#            'es.wiktionary' to 'ar.wiktionary'.
#            Families with this kind have several language-specific sites.
#            They have their interwiki_forward attribute set to None
#        2 - language links forwarding to another family.
#            They go to a corresponding page in another family, such as from
#            'commons' to 'zh.wikipedia, or from 'incubator' to 'en.wikipedia'.
#            Families having those have one member only, and do not have
#            language-specific sites. The name of the target family of their
#            inter-language links is kept in their interwiki_forward attribute.
#        These functions only deal with links of these two kinds only. They
#        do not find or change links of other kinds, nor any that are formatted
#        as in-line interwiki links (e.g., "[[:es:Artículo]]".

def getLanguageLinks(
    text: str,
    insite=None,
    template_subpage: bool = False
) -> Dict:
    """
    Return a dict of inter-language links found in text.

    The returned dict uses the site as keys and Page objects as values. It does
    not contain its own site.

    Do not call this routine directly, use Page.interwiki() method
    instead.
    """
    if insite is None:
        insite = pywikibot.Site()
    fam = insite.family
    # when interwiki links forward to another family, retrieve pages & other
    # infos there
    if fam.interwiki_forward:
        fam = Family.load(fam.interwiki_forward)
    result = {}
    # Ignore interwiki links within nowiki tags, includeonly tags, pre tags,
    # and HTML comments
    include = []
    if template_subpage:
        include = ['includeonly']
    text = removeDisabledParts(text, include=include)

    # This regular expression will find every link that is possibly an
    # interwiki link.
    # NOTE: language codes are case-insensitive and only consist of basic latin
    # letters and hyphens.
    # TODO: currently, we do not have any, but BCP 47 allows digits, and
    #       underscores.
    # TODO: There is no semantic difference between hyphens and
    #       underscores -> fold them.
    interwikiR = re.compile(r'\[\[([a-zA-Z\-]+)\s?:([^\[\]\n]*)\]\]')
    for lang, pagetitle in interwikiR.findall(text):
        lang = lang.lower()
        # Check if it really is in fact an interwiki link to a known
        # language, or if it's e.g. a category tag or an internal link
        lang = fam.obsolete.get(lang, lang)
        if lang in fam.langs:
            if '|' in pagetitle:
                # ignore text after the pipe
                pagetitle = pagetitle[:pagetitle.index('|')]
            # we want the actual page objects rather than the titles
            site = pywikibot.Site(code=lang, fam=fam)
            # skip language links to its own site
            if site == insite:
                continue
            previous_key_count = len(result)
            page = pywikibot.Page(site, pagetitle)
            try:
                result[page.site] = page  # need to trigger page._link.parse()
            except InvalidTitleError:
                pywikibot.info(f'[getLanguageLinks] Text contains invalid '
                               f'interwiki link [[{lang}:{pagetitle}]].')
                continue
            if previous_key_count == len(result):
                pywikibot.warning(f'[getLanguageLinks] 2 or more interwiki '
                                  f'links point to site {site}.')
    return result


def removeLanguageLinks(text: str, site=None, marker: str = '') -> str:
    """Return text with all inter-language links removed.

    If a link to an unknown language is encountered, a warning
    is printed.

    :param text: The text that needs to be modified.
    :param site: The site that the text is coming from.
    :type site: pywikibot.Site
    :param marker: If defined, marker is placed after the last language
        link, or at the end of text if there are no language links.
    :return: The modified text.
    """
    if site is None:
        site = pywikibot.Site()
    # This regular expression will find every interwiki link, plus trailing
    # whitespace.
    languages = '|'.join(site.validLanguageLinks()
                         + list(site.family.obsolete.keys()))
    if not languages:
        return text
    interwikiR = re.compile(r'\[\[({})\s?:[^\[\]\n]*\]\][\s]*'
                            .format(languages), re.IGNORECASE)
    text = replaceExcept(text, interwikiR, '',
                         ['comment', 'math', 'nowiki', 'pre',
                          'syntaxhighlight'],
                         marker=marker,
                         site=site)
    return text.strip()


def removeLanguageLinksAndSeparator(text: str, site=None, marker: str = '',
                                    separator: str = '') -> str:
    """
    Return text with inter-language links and preceding separators removed.

    If a link to an unknown language is encountered, a warning
    is printed.

    :param text: The text that needs to be modified.
    :param site: The site that the text is coming from.
    :type site: pywikibot.Site
    :param marker: If defined, marker is placed after the last language
        link, or at the end of text if there are no language links.
    :param separator: The separator string that will be removed
        if followed by the language links.
    :return: The modified text
    """
    if separator:
        mymarker = findmarker(text, '@L@')
        newtext = removeLanguageLinks(text, site, mymarker)
        mymarker = expandmarker(newtext, mymarker, separator)
        return newtext.replace(mymarker, marker)
    return removeLanguageLinks(text, site, marker)


@deprecated_args(addOnly='add_only')  # since 8.0
def replaceLanguageLinks(oldtext: str,
                         new: dict,
                         site: Optional['pywikibot.site.BaseSite'] = None,
                         add_only: bool = False,
                         template: bool = False,
                         template_subpage: bool = False) -> str:
    """Replace inter-language links in the text with a new set of links.

    :param oldtext: The text that needs to be modified.
    :param new: A dict with the Site objects as keys, and Page or Link
        objects as values (i.e., just like the dict returned by
        :func:`getLanguageLinks` function).
    :param site: The site that the text is from.
    :param add_only: If True, do not remove old language links, only add
        new ones.
    :param template: Indicates if text belongs to a template page or not.
    :param template_subpage: Indicates if text belongs to a template sub-page
        or not.
    :return: The modified text.
    """
    # Find a marker that is not already in the text.
    marker = findmarker(oldtext)
    if site is None:
        site = pywikibot.Site()
    separator = site.family.interwiki_text_separator
    cseparator = site.family.category_text_separator
    separatorstripped = separator.strip()
    cseparatorstripped = cseparator.strip()
    if add_only:
        s2 = oldtext
    else:
        s2 = removeLanguageLinksAndSeparator(oldtext, site=site, marker=marker,
                                             separator=separatorstripped)
    s = interwikiFormat(new, insite=site)
    if not s:
        newtext = s2.replace(marker, '')
    elif site.code in site.family.interwiki_attop \
            or '<!-- interwiki at top -->' in oldtext:
        # do not add separator if interwiki links are on one line
        newtext = s + ('' if site.code in site.family.interwiki_on_one_line
                       else separator) + s2.replace(marker, '').strip()
    else:
        # calculate what was after the language links on the page
        firstafter = s2.find(marker)
        if firstafter < 0:
            firstafter = len(s2)
        else:
            firstafter += len(marker)

        # Any text in 'after' part that means we should keep it after?
        if '</noinclude>' in s2[firstafter:]:
            if separatorstripped:
                s = separator + s
            newtext = (s2[:firstafter].replace(marker, '')
                       + s + s2[firstafter:])
        elif site.code in site.family.categories_last:
            cats = getCategoryLinks(s2, site=site)
            s2 = removeCategoryLinksAndSeparator(
                s2.replace(marker, cseparatorstripped).strip(), site) \
                + separator + s
            newtext = replaceCategoryLinks(s2, cats, site=site, add_only=True)
        # for Wikitravel's language links position.
        # (not supported by rewrite - no API)
        elif site.family.name == 'wikitravel':
            s = separator + s + separator
            newtext = (s2[:firstafter].replace(marker, '')
                       + s + s2[firstafter:])
        elif template or template_subpage:
            if template_subpage:
                includeOn = '<includeonly>'
                includeOff = '</includeonly>'
            else:
                includeOn = '<noinclude>'
                includeOff = '</noinclude>'
                separator = ''
            # Do we have a noinclude at the end of the template?
            parts = s2.split(includeOff)
            lastpart = parts[-1]
            if re.match(fr'\s*{marker}', lastpart):
                # Put the langlinks back into the noinclude's
                regexp = re.compile(fr'{includeOff}\s*{marker}')
                newtext = regexp.sub(s + includeOff, s2)
            else:
                # Put the langlinks at the end, inside noinclude's
                newtext = (s2.replace(marker, '').strip()
                           + separator
                           + f'{includeOn}\n{s}{includeOff}\n')
        else:
            newtext = s2.replace(marker, '').strip() + separator + s

    # special parts above interwiki
    above_interwiki = []

    if site.sitename == 'wikipedia:nn':
        comment = re.compile(
            r'<!--interwiki \(no(\/nb)?, *sv, *da first; then other languages '
            r'alphabetically by name\)-->')
        above_interwiki.append(comment)

    if site.family.name == 'wikipedia' and site.code in ('ba', 'crh', 'krc'):
        comment = re.compile(r'<!-- [Ii]nterwikis -->')
        above_interwiki.append(comment)

    if above_interwiki:
        interwiki = _get_regexes(['interwiki'], site)[0]
        first_interwiki = interwiki.search(newtext)
        for reg in above_interwiki:
            special = reg.search(newtext)
            if special and not isDisabled(newtext, special.start()):
                newtext = (newtext[:special.start()].strip()
                           + newtext[special.end():])
                newtext = (newtext[:first_interwiki.start()].strip()
                           + special.group() + '\n'
                           + newtext[first_interwiki.start():])

    return newtext.strip()


def interwikiFormat(links: dict, insite=None) -> str:
    """Convert interwiki link dict into a wikitext string.

    :param links: interwiki links to be formatted
    :type links: dict with the Site objects as keys, and Page
        or Link objects as values.  # noqa: DAR103
    :param insite: site the interwiki links will be formatted for
        (defaulting to the current site).
    :type insite: BaseSite
    :return: string including wiki links formatted for inclusion
        in insite
    """
    if not links:
        return ''

    if insite is None:
        insite = pywikibot.Site()

    ar = interwikiSort(list(links.keys()), insite)
    s = []
    for site in ar:
        if isinstance(links[site], pywikibot.Link):
            links[site] = pywikibot.Page(links[site])
        if isinstance(links[site], pywikibot.Page):
            title = links[site].title(as_link=True, force_interwiki=True,
                                      insite=insite)
            link = title.replace('[[:', '[[')
            s.append(link)
        else:
            raise ValueError('links dict must contain Page or Link objects')
    if insite.code in insite.family.interwiki_on_one_line:
        sep = ' '
    else:
        sep = '\n'
    return sep.join(s) + '\n'


def interwikiSort(sites, insite=None):
    """Sort sites according to local interwiki sort logic."""
    if not sites:
        return []

    if insite is None:
        insite = pywikibot.Site()

    sites.sort()
    putfirst = insite.interwiki_putfirst()
    if putfirst:
        # In this case I might have to change the order
        firstsites = []
        validlanglinks = insite.validLanguageLinks()
        for code in putfirst:
            if code in validlanglinks:
                site = insite.getSite(code=code)
                if site in sites:
                    del sites[sites.index(site)]
                    firstsites += [site]
        sites = firstsites + sites
    return sites


# -------------------------------------
# Functions dealing with category links
# -------------------------------------

def getCategoryLinks(text: str, site=None,
                     include: Optional[List[str]] = None,
                     expand_text: bool = False) -> List['pywikibot.Category']:
    """Return a list of category links found in text.

    :param include: list of tags which should not be removed by
        removeDisabledParts() and where CategoryLinks can be searched.
    :return: all category links found
    """
    result = []
    if site is None:
        site = pywikibot.Site()
    # Ignore category links within nowiki tags, pre tags, includeonly tags,
    # and HTML comments
    text = removeDisabledParts(text, include=include or [])
    catNamespace = '|'.join(site.namespaces.CATEGORY)
    R = re.compile(r'\[\[\s*(?P<namespace>{})\s*:\s*(?P<rest>.+?)\]\]'
                   .format(catNamespace), re.I)
    for match in R.finditer(text):
        match_rest = match['rest']
        if expand_text and '{{' in match_rest:
            rest = site.expand_text(match_rest)
        else:
            rest = match_rest
        if '|' in rest:
            title, sortKey = rest.split('|', 1)
        else:
            title, sortKey = rest, None
        try:
            cat = pywikibot.Category(site,
                                     '{}:{}'.format(match['namespace'], title),
                                     sort_key=sortKey)
        except InvalidTitleError:
            # Category title extracted contains invalid characters
            # Likely due to on-the-fly category name creation, see T154309
            pywikibot.warning('Invalid category title extracted: {}'
                              .format(title))
        else:
            result.append(cat)

    return result


def removeCategoryLinks(text: str, site=None, marker: str = '') -> str:
    """Return text with all category links removed.

    :param text: The text that needs to be modified.
    :param site: The site that the text is coming from.
    :type site: pywikibot.Site
    :param marker: If defined, marker is placed after the last category
        link, or at the end of text if there are no category links.
    :return: The modified text.
    """
    # This regular expression will find every link that is possibly an
    # interwiki link, plus trailing whitespace. The language code is grouped.
    # NOTE: This assumes that language codes only consist of non-capital
    # ASCII letters and hyphens.
    if site is None:
        site = pywikibot.Site()
    catNamespace = '|'.join(site.namespaces.CATEGORY)
    categoryR = re.compile(r'\[\[\s*({})\s*:.*?\]\]\s*'
                           .format(catNamespace), re.I)
    text = replaceExcept(text, categoryR, '',
                         ['comment', 'includeonly', 'math', 'nowiki', 'pre',
                          'syntaxhighlight'],
                         marker=marker,
                         site=site)
    if marker:
        # avoid having multiple linefeeds at the end of the text
        text = re.sub(fr'\s*{re.escape(marker)}', '\n' + marker,
                      text.strip())
    return text.strip()


def removeCategoryLinksAndSeparator(text: str, site=None, marker: str = '',
                                    separator: str = '') -> str:
    """
    Return text with category links and preceding separators removed.

    :param text: The text that needs to be modified.
    :param site: The site that the text is coming from.
    :type site: pywikibot.Site
    :param marker: If defined, marker is placed after the last category
        link, or at the end of text if there are no category links.
    :param separator: The separator string that will be removed
        if followed by the category links.
    :return: The modified text
    """
    if site is None:
        site = pywikibot.Site()
    if separator:
        mymarker = findmarker(text, '@C@')
        newtext = removeCategoryLinks(text, site, mymarker)
        mymarker = expandmarker(newtext, mymarker, separator)
        return newtext.replace(mymarker, marker)
    return removeCategoryLinks(text, site, marker)


def replaceCategoryInPlace(oldtext, oldcat, newcat, site=None,
                           add_only: bool = False) -> str:
    """
    Replace old category with new one and return the modified text.

    :param oldtext: Content of the old category
    :param oldcat: pywikibot.Category object of the old category
    :param newcat: pywikibot.Category object of the new category
    :param add_only: If add_only is True, the old category won't
        be replaced and the category given will be added after it.
    :return: the modified text
    """
    if site is None:
        site = pywikibot.Site()

    catNamespace = '|'.join(site.namespaces.CATEGORY)
    title = oldcat.title(with_ns=False)
    if not title:
        return oldtext

    # title might contain regex special characters
    title = case_escape(site.namespaces[14].case, title)
    # spaces and underscores in page titles are interchangeable and collapsible
    title = title.replace(r'\ ', '[ _]+').replace(r'\_', '[ _]+')
    categoryR = re.compile(r'\[\[\s*({})\s*:\s*{}[\s\u200e\u200f]*'
                           r'((?:\|[^]]+)?\]\])'
                           .format(catNamespace, title), re.I)
    categoryRN = re.compile(
        r'^[^\S\n]*\[\[\s*({})\s*:\s*{}[\s\u200e\u200f]*'
        r'((?:\|[^]]+)?\]\])[^\S\n]*\n'
        .format(catNamespace, title), re.I | re.M)
    exceptions = ['comment', 'math', 'nowiki', 'pre', 'syntaxhighlight']
    if newcat is None:
        # First go through and try the more restrictive regex that removes
        # an entire line, if the category is the only thing on that line (this
        # prevents blank lines left over in category lists following a removal)
        text = replaceExcept(oldtext, categoryRN, '',
                             exceptions, site=site)
        text = replaceExcept(text, categoryR, '',
                             exceptions, site=site)
    elif add_only:
        text = replaceExcept(
            oldtext, categoryR,
            '{}\n{}'.format(
                oldcat.title(as_link=True, allow_interwiki=False),
                newcat.title(as_link=True, allow_interwiki=False)),
            exceptions, site=site)
    else:
        text = replaceExcept(oldtext, categoryR,
                             '[[{}:{}\\2'
                             .format(site.namespace(14),
                                     newcat.title(with_ns=False)),
                             exceptions, site=site)
    return text


@deprecated_args(addOnly='add_only')  # since 8.0
def replaceCategoryLinks(oldtext: str,
                         new: Iterable,
                         site: Optional['pywikibot.site.BaseSite'] = None,
                         add_only: bool = False) -> str:
    """
    Replace all existing category links with new category links.

    :param oldtext: The text that needs to be replaced.
    :param new: Should be a list of Category objects or strings
        which can be either the raw name or ``[[Category:..]]``.
    :param site: The site that the text is from.
    :param add_only: If add_only is True, the old category won't be
        deleted and the category(s) given will be added (and they won't
        replace anything).
    :return: The modified text.
    """
    # Find a marker that is not already in the text.
    marker = findmarker(oldtext)
    if site is None:
        site = pywikibot.Site()
    if re.search(r'\{\{ *(' + r'|'.join(site.getmagicwords('defaultsort'))
                 + r')', oldtext, flags=re.I):
        separator = '\n'
    else:
        separator = site.family.category_text_separator
    iseparator = site.family.interwiki_text_separator
    separatorstripped = separator.strip()
    iseparatorstripped = iseparator.strip()
    if add_only:
        cats_removed_text = oldtext
    else:
        cats_removed_text = removeCategoryLinksAndSeparator(
            oldtext, site=site, marker=marker, separator=separatorstripped)
    new_cats = categoryFormat(new, insite=site)
    if not new_cats:
        newtext = cats_removed_text.replace(marker, '')
    elif site.code in site.family.category_attop:
        newtext = new_cats + separator + cats_removed_text
    else:
        # calculate what was after the categories links on the page
        firstafter = cats_removed_text.find(marker)
        if firstafter < 0:
            firstafter = len(cats_removed_text)
        else:
            firstafter += len(marker)
        # Is there text in the 'after' part that means we should keep it
        # after?
        if '</noinclude>' in cats_removed_text[firstafter:]:
            if separatorstripped:
                new_cats = separator + new_cats
            newtext = (cats_removed_text[:firstafter].replace(marker, '')
                       + new_cats + cats_removed_text[firstafter:])
        elif site.code in site.family.categories_last:
            newtext = (cats_removed_text.replace(marker, '').strip()
                       + separator + new_cats)
        else:
            interwiki = getLanguageLinks(cats_removed_text, insite=site)
            langs_removed_text = removeLanguageLinksAndSeparator(
                cats_removed_text.replace(marker, ''), site, '',
                iseparatorstripped) + separator + new_cats
            newtext = replaceLanguageLinks(
                langs_removed_text, interwiki, site, add_only=True)

    # special parts under categories
    under_categories = []

    if site.sitename == 'wikipedia:de':
        personendaten = re.compile(r'\{\{ *Personendaten.*?\}\}',
                                   re.I | re.DOTALL)
        under_categories.append(personendaten)

    if site.sitename == 'wikipedia:yi':
        stub = re.compile(r'\{\{.*?שטומף *\}\}', re.I)
        under_categories.append(stub)

    if site.family.name == 'wikipedia' and site.code in ('simple', 'en'):
        stub = re.compile(r'\{\{.*?stub *\}\}', re.I)
        under_categories.append(stub)

    if under_categories:
        category = _get_regexes(['category'], site)[0]
        for last_category in category.finditer(newtext):
            pass
        for reg in under_categories:
            special = reg.search(newtext)
            if special and not isDisabled(newtext, special.start()):
                newtext = (newtext[:special.start()].strip()
                           + newtext[special.end():])
                newtext = (newtext[:last_category.end()].strip() + '\n' * 2
                           + special.group() + newtext[last_category.end():])

    return newtext.strip()


def categoryFormat(categories, insite=None) -> str:
    """Return a string containing links to all categories in a list.

    :param categories: A list of Category or Page objects or strings which can
        be either the raw name, [[Category:..]] or [[cat_localised_ns:...]].
    :type categories: iterable
    :param insite: Used to to localise the category namespace.
    :type insite: pywikibot.Site
    :return: String of categories
    """
    if not categories:
        return ''

    if insite is None:
        insite = pywikibot.Site()

    catLinks = []
    for category in categories:
        if isinstance(category, str):
            category, separator, sortKey = category.strip('[]').partition('|')
            sortKey = sortKey if separator else None
            # whole word if no ":" is present
            prefix = category.split(':', 1)[0]
            if prefix not in insite.namespaces[14]:
                category = f'{insite.namespace(14)}:{category}'
            category = pywikibot.Category(pywikibot.Link(category,
                                                         insite,
                                                         default_namespace=14),
                                          sort_key=sortKey)
        # Make sure a category is casted from Page to Category.
        elif not isinstance(category, pywikibot.Category):
            category = pywikibot.Category(category)
        link = category.aslink()
        catLinks.append(link)

    sep = ' ' if insite.category_on_one_line() else '\n'
    # Some people don't like the categories sorted
    # catLinks.sort()
    return sep.join(catLinks) + '\n'


# -------------------------------------
# Functions dealing with external links
# -------------------------------------

def compileLinkR(withoutBracketed: bool = False, onlyBracketed: bool = False):
    """Return a regex that matches external links."""
    # RFC 2396 says that URLs may only contain certain characters.
    # For this regex we also accept non-allowed characters, so that the bot
    # will later show these links as broken ('Non-ASCII Characters in URL').
    # Note: While allowing dots inside URLs, MediaWiki will regard
    # dots at the end of the URL as not part of that URL.
    # The same applies to comma, colon and some other characters.
    notAtEnd = r'\]\s\.:;,<>"\|\)'
    # So characters inside the URL can be anything except whitespace,
    # closing squared brackets, quotation marks, greater than and less
    # than, and the last character also can't be parenthesis or another
    # character disallowed by MediaWiki.
    notInside = r'\]\s<>"'
    # The first half of this regular expression is required because '' is
    # not allowed inside links. For example, in this wiki text:
    #       ''Please see https://www.example.org.''
    # .'' shouldn't be considered as part of the link.
    regex = r'(?P<url>http[s]?://[^{notInside}]*?[^{notAtEnd}]' \
            r'(?=[{notAtEnd}]*\'\')|http[s]?://[^{notInside}]*' \
            r'[^{notAtEnd}])'.format(notInside=notInside,
                                     notAtEnd=notAtEnd)

    if withoutBracketed:
        regex = r'(?<!\[)' + regex
    elif onlyBracketed:
        regex = r'\[' + regex
    return re.compile(regex)


# --------------------------------
# Functions dealing with templates
# --------------------------------

def extract_templates_and_params(text: str,
                                 remove_disabled_parts: bool = False,
                                 strip: bool = False) -> ETPType:
    """Return a list of templates found in text.

    Return value is a list of tuples. There is one tuple for each use of a
    template in the page, with the template title as the first entry and a
    dict of parameters as the second entry. Parameters are indexed by
    strings; as in MediaWiki, an unnamed parameter is given a parameter name
    with an integer value corresponding to its position among the unnamed
    parameters, and if this results multiple parameters with the same name
    only the last value provided will be returned.

    This uses the package :py:obj:`mwparserfromhell` or
    :py:obj:`wikitextparser` as MediaWiki markup parser.
    ``mwparserfromhell`` is installed by default.

    There are minor differences between the two implementations.

    The parser packages preserves whitespace in parameter names and
    values.

    If there are multiple numbered parameters in the wikitext for the
    same position, MediaWiki will only use the last parameter value.
    e.g. `{{a| foo | 2 <!-- --> = bar | baz }}` is `{{a|1=foo|2=baz}}`
    To replicate that behaviour, enable both `remove_disabled_parts`
    and `strip` parameters.

    :param text: The wikitext from which templates are extracted
    :param remove_disabled_parts: If enabled, remove disabled wikitext
        such as comments and pre.
    :param strip: If enabled, strip arguments and values of templates.
    :return: list of template name and params

    .. versionchanged:: 6.1
       *wikitextparser* package is supported; either *wikitextparser* or
       *mwparserfromhell* is strictly recommended.
    """
    def explicit(param):
        try:
            attr = param.showkey
        except AttributeError:
            attr = not param.positional
        return attr

    if remove_disabled_parts:
        text = removeDisabledParts(text)

    parser_name = wikitextparser.__name__
    pywikibot.debug(f'Using {parser_name!r} wikitext parser')

    result = []
    parsed = wikitextparser.parse(text)
    if parser_name == 'wikitextparser':
        templates = parsed.templates
        arguments = 'arguments'
    else:
        templates = parsed.ifilter_templates(
            matches=lambda x: not x.name.lstrip().startswith('#'),
            recursive=True)
        arguments = 'params'

    for template in templates:
        params = OrderedDict()
        for param in getattr(template, arguments):
            value = str(param.value)  # mwpfh needs upcast to str

            if strip:
                key = param.name.strip()
                if explicit(param):
                    value = param.value.strip()
                else:
                    value = str(param.value)
            else:
                key = str(param.name)

            params[key] = value

        result.append((template.name.strip(), params))
    return result


def extract_templates_and_params_regex_simple(text: str):
    """
    Extract top-level templates with params using only a simple regex.

    This function uses only a single regex, and returns
    an entry for each template called at the top-level of the wikitext.
    Nested templates are included in the argument values of the top-level
    template.

    This method will incorrectly split arguments when an
    argument value contains a '|', such as {{template|a={{b|c}} }}.

    :param text: The wikitext from which templates are extracted
    :return: list of template name and params
    :rtype: list of tuple of name and OrderedDict
    """
    result = []

    for match in NESTED_TEMPLATE_REGEX.finditer(text):
        name, params = match[1], match[2]

        # Special case for {{a}}
        if params is None:
            params = []
        else:
            params = params.split('|')

        numbered_param_identifiers = iter(range(1, len(params) + 1))

        params = OrderedDict(
            arg.split('=', 1)
            if '=' in arg
            else (str(next(numbered_param_identifiers)), arg)
            for arg in params)

        result.append((name, params))

    return result


def glue_template_and_params(template_and_params) -> str:
    """Return wiki text of template glued from params.

    You can use items from extract_templates_and_params here to get
    an equivalent template wiki text (it may happen that the order
    of the params changes).
    """
    template, params = template_and_params
    text = ''
    for items in params.items():
        text += '|{}={}\n'.format(*items)

    return f'{{{{{template}\n{text}}}}}'


# --------------------------
# Page parsing functionality
# --------------------------

def does_text_contain_section(pagetext: str, section: str) -> bool:
    """
    Determine whether the page text contains the given section title.

    It does not care whether a section string may contain spaces or
    underlines. Both will match.

    If a section parameter contains an internal link, it will match the
    section with or without a preceding colon which is required for a
    text link e.g. for categories and files.

    :param pagetext: The wikitext of a page
    :param section: a section of a page including wikitext markups
    """
    # match preceding colon for text links
    section = re.sub(r'\\\[\\\[(\\?:)?', r'\[\[\:?', re.escape(section))
    # match underscores and white spaces
    section = re.sub(r'\\?[ _]', '[ _]', section)
    m = re.search(f"=+[ ']*{section}[ ']*=+", pagetext)
    return bool(m)


def reformat_ISBNs(text: str, match_func) -> str:
    """Reformat ISBNs.

    :param text: text containing ISBNs
    :param match_func: function to reformat matched ISBNs
    :type match_func: callable
    :return: reformatted text
    """
    isbnR = re.compile(r'(?<=ISBN )(?P<code>[\d\-]+[\dXx])')
    return isbnR.sub(match_func, text)


# ---------------------------------------
# Time parsing functionality (Archivebot)
# ---------------------------------------

TIMEGROUPS = ('time', 'tzinfo', 'year', 'month', 'day', 'hour', 'minute')

#: Hold precompiled timestamp patterns for :class:`TimeStripper`.
#: Order of TimeStripperPatterns is important to avoid mismatch when searching.
#:
#: .. versionadded:: 8.0
TimeStripperPatterns = namedtuple('TimeStripperPatterns', TIMEGROUPS[:-2])


class TimeStripper:

    """Find timestamp in page and return it as pywikibot.Timestamp object.

    .. versionchanged:: 8.0
       *group* attribute is a set instead of a list.
       *patterns* is a :class:`TimeStripperPatterns` namedtuple instead
       of a list.

    **Example**:

    >>> site = pywikibot.Site('wikipedia:fr')
    >>> sign = 'Merci bien Xqt (d) 15 mai 2013 à 20:34 (CEST)'
    >>> ts = TimeStripper(site)
    >>> ts.timestripper(sign)
    Timestamp(2013, 5, 15, 20, 34, tzinfo=TZoneFixedOffset(3600, Europe/Paris))
    """

    def __init__(self, site=None) -> None:
        """Initializer."""
        self.site = pywikibot.Site() if site is None else site

        self.origNames2monthNum = {}
        # use first_lower/first_upper for 'vi' language because monthsnames
        # were changed: T324310
        functions = [first_upper,
                     first_lower] if self.site.lang == 'vi' else [str]
        for n, (long, short) in enumerate(self.site.months_names, start=1):
            for func in functions:
                self.origNames2monthNum[func(long)] = n
                self.origNames2monthNum[func(short)] = n
                # in some cases month in ~~~~ might end without dot even if
                # site.months_names do not.
                if short.endswith('.'):
                    self.origNames2monthNum[func(short[:-1])] = n
<<<<<<< HEAD

        self.groups = ['year', 'month', 'hour', 'time', 'day', 'minute',
                       'tzinfo']
=======
>>>>>>> 2645ee19

        timeR = (r'(?P<time>(?P<hour>([0-1]\d|2[0-3]))[:\.h]'
                 r'(?P<minute>[0-5]\d))')
        timeznR = r'\((?P<tzinfo>[A-Z]+)\)'
        yearR = r'(?P<year>(19|20)\d\d)(?:{})?'.format('\ub144')
        # if months have 'digits' as names, they need to be
        # removed; will be handled as digits in regex, adding d+{1,2}\.?
        escaped_months = [month for month in self.origNames2monthNum if
                          not month.strip('.').isdigit()]
        # match longest names first.
        escaped_months = [re.escape(month) for
                          month in sorted(escaped_months, reverse=True)]
        # work around for cs wiki: if month are in digits, we assume
        # that format is dd. mm. (with dot and spaces optional)
        # the last one is workaround for Korean
        if any(month.isdigit() for month in self.origNames2monthNum):
            self.is_digit_month = True
            monthR = r'(?P<month>({})|(?:1[012]|0?[1-9])\.)' \
                     .format('|'.join(escaped_months))
            dayR = r'(?P<day>(3[01]|[12]\d|0?[1-9]))(?:{})' \
                   r'?\.?\s*(?:[01]?\d\.)?'.format('\uc77c')
        else:
            self.is_digit_month = False
            monthR = r'(?P<month>({}))'.format('|'.join(escaped_months))
            dayR = r'(?P<day>(3[01]|[12]\d|0?[1-9]))\.?'

        self.patterns = TimeStripperPatterns(
            re.compile(timeR),
            re.compile(timeznR),
            re.compile(yearR),
            re.compile(monthR),
            re.compile(dayR),
        )

        self._hyperlink_pat = re.compile(r'\[\s*?http[s]?://[^\]]*?\]')
        self._comment_pat = re.compile(r'<!--(.*?)-->')
        self._wikilink_pat = re.compile(
            r'\[\[(?P<link>[^\]\|]*?)(?P<anchor>\|[^\]]*)?\]\]')

        self.tzinfo = TZoneFixedOffset(self.site.siteinfo['timeoffset'],
                                       self.site.siteinfo['timezone'])

    @property
    @deprecated('patterns.time', since='8.0.0')
    def ptimeR(self):
        """Deprecated time pattern attribute.

        .. deprecated:: 8.0
           use pattern.time instead
        """
        return self.patterns.time

    @property
    @deprecated('patterns.tzinfo', since='8.0.0')
    def ptimeznR(self):
        """Deprecated tzinfo pattern attribute.

        .. deprecated:: 8.0
           use patterns.tzinfo instead
        """
        return self.patterns.tzinfo

    @property
    @deprecated('patterns.year', since='8.0.0')
    def pyearR(self):
        """Deprecated year pattern attribute.

        .. deprecated:: 8.0
           use patterns.year instead
        """
        return self.patterns.year

    @property
    @deprecated('patterns.month', since='8.0.0')
    def pmonthR(self):
        """Deprecated month pattern attribute.

        .. deprecated:: 8.0
           use patterns.month instead
        """
        return self.patterns.month

    @property
    @deprecated('patterns.day', since='8.0.0')
    def pdayR(self):
        """Deprecated day pattern attribute.

        .. deprecated:: 8.0
           use patterns.day instead
        """
        return self.patterns.day

    @property
    @deprecated('textlib.TIMEGROUPS', since='8.0.0')
    def groups(self):
        """Deprecated groups attribute.

        .. deprecated:: 8.0
           use textlib.TIMEGROUPS instead
        """
        return TIMEGROUPS

    @staticmethod
    @deprecated('to_latin_digits() function', since='7.0.0')
    def fix_digits(line):
        """Make non-latin digits like Persian to latin to parse.

        .. deprecated:: 7.0
           Use :func:`to_latin_digits` instead.
        """
        return to_latin_digits(line)

    def _last_match_and_replace(self, txt: str, pat):
        """Take the rightmost match and replace with marker.

        It does so to prevent spurious earlier matches.
        """
        m = None
        cnt = 0
        for cnt, m in enumerate(pat.finditer(txt), start=1):
            pass

        def marker(m):
            """
            Replace exactly the same number of matched characters.

            Same number of chars shall be replaced, in order to be able to
            compare pos for matches reliably (absolute pos of a match
            is not altered by replacement).
            """
            return '@' * (m.end() - m.start())

        if not m:
            return (txt, None)

        # month and day format might be identical (e.g. see bug T71315),
        # avoid to wipe out day, after month is matched. Replace all matches
        # but the last two (i.e. allow to search for dd. mm.)
        if pat != self.patterns.month:
            txt = pat.sub(marker, txt)
        elif self.is_digit_month:
            if cnt > 2:
                txt = pat.sub(marker, txt, cnt - 2)
        else:
            txt = pat.sub(marker, txt)

        return (txt, m)

    @staticmethod
    def _valid_date_dict_positions(dateDict) -> bool:
        """Check consistency of reasonable positions for groups."""
        time_pos = dateDict['time']['start']
        tzinfo_pos = dateDict['tzinfo']['start']
        date_pos = sorted(
            (dateDict['day'], dateDict['month'], dateDict['year']),
            key=lambda x: x['start'])
        min_pos, max_pos = date_pos[0]['start'], date_pos[-1]['start']
        max_gap = max(x[1]['start'] - x[0]['end']
                      for x in zip(date_pos, date_pos[1:]))

        if max_gap > TIMESTAMP_GAP_LIMIT:
            return False
        if tzinfo_pos < min_pos or tzinfo_pos < time_pos:
            return False
        if min_pos < tzinfo_pos < max_pos:
            return False
        if min_pos < time_pos < max_pos:
            return False
        return True

    def timestripper(self, line: str) -> Optional['pywikibot.Timestamp']:
        """
        Find timestamp in line and convert it to time zone aware datetime.

        All the following items must be matched, otherwise None is
        returned: -. year, month, hour, time, day, minute, tzinfo

        .. versionchanged:: 7.6
           HTML parts are removed from line

        :return: A timestamp found on the given line
        """
        # Try to maintain gaps that are used in _valid_date_dict_positions()
        def censor_match(match):
            return '_' * (match.end() - match.start())

        # match date fields
        dateDict = {}

        # Analyze comments separately from rest of each line to avoid to skip
        # dates in comments, as the date matched by timestripper is the
        # rightmost one.
        most_recent = []
        for comment in self._comment_pat.finditer(line):
            # Recursion levels can be maximum two. If a comment is found, it
            # will not for sure be found in the next level.
            # Nested comments are excluded by design.
            timestamp = self.timestripper(comment[1])
            most_recent.append(timestamp)

        # Censor comments.
        line = self._comment_pat.sub(censor_match, line)

        # Censor external links.
        line = self._hyperlink_pat.sub(censor_match, line)

        for wikilink in self._wikilink_pat.finditer(line):
            # Recursion levels can be maximum two. If a link is found, it will
            # not for sure be found in the next level.
            # Nested links are excluded by design.
            link, anchor = wikilink['link'], wikilink['anchor']
            timestamp = self.timestripper(link)
            most_recent.append(timestamp)
            if anchor:
                timestamp = self.timestripper(anchor)
                most_recent.append(timestamp)

        # Censor wikilinks.
        line = self._wikilink_pat.sub(censor_match, line)

        # Remove parts that are not supposed to contain the timestamp, in order
        # to reduce false positives.
        line = removeDisabledParts(line)
        line = removeHTMLParts(line)

        line = to_latin_digits(line)
        for pat in self.patterns:
            line, match_obj = self._last_match_and_replace(line, pat)
            if match_obj:
                for group, value in match_obj.groupdict().items():
                    start, end = (match_obj.start(group), match_obj.end(group))
                    # The positions are stored for later validation
                    dateDict[group] = {
                        'value': value, 'start': start, 'end': end
                    }

        # all fields matched -> date valid
        # groups are in a reasonable order.
        if (all(g in dateDict for g in TIMEGROUPS)
                and self._valid_date_dict_positions(dateDict)):
            # remove 'time' key, now split in hour/minute and not needed
            # by datetime.
            del dateDict['time']

            # replace month name in original language with month number
            try:
                value = self.origNames2monthNum[dateDict['month']['value']]
            except KeyError:
                raise KeyError(
                    f"incorrect month name {dateDict['month']['value']!r} "
                    f'in page in site {self.site}'
                )
            else:
                dateDict['month']['value'] = value

            # convert to integers and remove the inner dict
            for k, v in dateDict.items():
                if k == 'tzinfo':
                    continue
                try:
                    dateDict[k] = int(v['value'])
                except ValueError:
                    raise ValueError(f"Value: {v['value']} could not be "
                                     f'converted for key: {k}.')

            # find timezone
            dateDict['tzinfo'] = self.tzinfo

            timestamp = pywikibot.Timestamp(**dateDict)
        else:
            timestamp = None

        most_recent.append(timestamp)

        try:
            timestamp = max(ts for ts in most_recent if ts is not None)
        except ValueError:
            timestamp = None

        return timestamp


wrapper = ModuleDeprecationWrapper(__name__)
wrapper.add_deprecated_attr(
    'tzoneFixedOffset',
    replacement_name='pywikibot.time.TZoneFixedOffset',
    since='7.5.0')<|MERGE_RESOLUTION|>--- conflicted
+++ resolved
@@ -26,10 +26,7 @@
 from pywikibot.tools import (
     ModuleDeprecationWrapper,
     deprecated,
-<<<<<<< HEAD
-=======
     deprecated_args,
->>>>>>> 2645ee19
     first_lower,
     first_upper,
 )
@@ -1870,12 +1867,6 @@
                 # site.months_names do not.
                 if short.endswith('.'):
                     self.origNames2monthNum[func(short[:-1])] = n
-<<<<<<< HEAD
-
-        self.groups = ['year', 'month', 'hour', 'time', 'day', 'minute',
-                       'tzinfo']
-=======
->>>>>>> 2645ee19
 
         timeR = (r'(?P<time>(?P<hour>([0-1]\d|2[0-3]))[:\.h]'
                  r'(?P<minute>[0-5]\d))')
